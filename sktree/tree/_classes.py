import copy
from numbers import Real

import numpy as np
from scipy.sparse import issparse
from sklearn.base import ClusterMixin, TransformerMixin
from sklearn.cluster import AgglomerativeClustering
from sklearn.utils._param_validation import Interval
from sklearn.utils.validation import check_is_fitted

from .._lib.sklearn.tree import (
    BaseDecisionTree,
    DecisionTreeClassifier,
    DecisionTreeRegressor,
    _criterion,
)
from .._lib.sklearn.tree import _tree as _sklearn_tree
from .._lib.sklearn.tree._criterion import BaseCriterion
from .._lib.sklearn.tree._tree import BestFirstTreeBuilder, DepthFirstTreeBuilder
from . import _oblique_splitter
from ._neighbors import SimMatrixMixin
from ._oblique_splitter import ObliqueSplitter
from ._oblique_tree import ObliqueTree
from .manifold import _morf_splitter
from .manifold._morf_splitter import PatchSplitter
from .unsupervised import _unsup_criterion, _unsup_oblique_splitter, _unsup_splitter
from .unsupervised._unsup_criterion import UnsupervisedCriterion
from .unsupervised._unsup_oblique_splitter import UnsupervisedObliqueSplitter
from .unsupervised._unsup_oblique_tree import UnsupervisedObliqueTree
from .unsupervised._unsup_splitter import UnsupervisedSplitter
from .unsupervised._unsup_tree import (
    UnsupervisedBestFirstTreeBuilder,
    UnsupervisedDepthFirstTreeBuilder,
    UnsupervisedTree,
)

DTYPE = _sklearn_tree.DTYPE
DOUBLE = _sklearn_tree.DOUBLE

CRITERIA_CLF = {
    "gini": _criterion.Gini,
    "log_loss": _criterion.Entropy,
    "entropy": _criterion.Entropy,
}
CRITERIA_REG = {
    "squared_error": _criterion.MSE,
    "friedman_mse": _criterion.FriedmanMSE,
    "absolute_error": _criterion.MAE,
    "poisson": _criterion.Poisson,
}

OBLIQUE_DENSE_SPLITTERS = {
    "best": _oblique_splitter.BestObliqueSplitter,
    "random": _oblique_splitter.RandomObliqueSplitter,
}

PATCH_DENSE_SPLITTERS = {
    "best": _morf_splitter.BestPatchSplitter,
}

UNSUPERVISED_CRITERIA = {"twomeans": _unsup_criterion.TwoMeans, "fastbic": _unsup_criterion.FastBIC}
UNSUPERVISED_SPLITTERS = {
    "best": _unsup_splitter.BestUnsupervisedSplitter,
}

UNSUPERVISED_OBLIQUE_SPLITTERS = {"best": _unsup_oblique_splitter.BestObliqueUnsupervisedSplitter}


class UnsupervisedDecisionTree(SimMatrixMixin, TransformerMixin, ClusterMixin, BaseDecisionTree):
    """Unsupervised decision tree.

    Parameters
    ----------
    criterion : {"twomeans", "fastbic"}, default="twomeans"
        The function to measure the quality of a split. Supported criteria are
        "twomeans" for the variance impurity and "fastbic" for the
        BIC criterion. If ``UnsupervisedCriterion`` instance is passed in, then
        the user must abide by the Cython internal API. See source code.

    splitter : {"best", "random"}, default="best"
        The strategy used to choose the split at each node. Supported
        strategies are "best" to choose the best split and "random" to choose
        the best random split. If ``UnsupervisedSplitter`` instance is passed in, then
        the user must abide by the Cython internal API. See source code.

    max_depth : int, default=None
        The maximum depth of the tree. If None, then nodes are expanded until
        all leaves are pure or until all leaves contain less than
        min_samples_split samples.

    min_samples_split : int or float, default=2
        The minimum number of samples required to split an internal node:

        - If int, then consider `min_samples_split` as the minimum number.
        - If float, then `min_samples_split` is a fraction and
          `ceil(min_samples_split * n_samples)` are the minimum
          number of samples for each split.

    min_samples_leaf : int or float, default=1
        The minimum number of samples required to be at a leaf node.
        A split point at any depth will only be considered if it leaves at
        least ``min_samples_leaf`` training samples in each of the left and
        right branches.  This may have the effect of smoothing the model,
        especially in regression.

        - If int, then consider `min_samples_leaf` as the minimum number.
        - If float, then `min_samples_leaf` is a fraction and
          `ceil(min_samples_leaf * n_samples)` are the minimum
          number of samples for each node.

    min_weight_fraction_leaf : float, default=0.0
        The minimum weighted fraction of the sum total of weights (of all
        the input samples) required to be at a leaf node. Samples have
        equal weight when sample_weight is not provided.

    max_features : int, float or {"auto", "sqrt", "log2"}, default=None
        The number of features to consider when looking for the best split:

            - If int, then consider `max_features` features at each split.
            - If float, then `max_features` is a fraction and
              `max(1, int(max_features * n_features_in_))` features are considered at
              each split.
            - If "auto", then `max_features=sqrt(n_features)`.
            - If "sqrt", then `max_features=sqrt(n_features)`.
            - If "log2", then `max_features=log2(n_features)`.
            - If None, then `max_features=n_features`.

    max_leaf_nodes : int, default=None
        Grow a tree with ``max_leaf_nodes`` in best-first fashion.
        Best nodes are defined as relative reduction in impurity.
        If None then unlimited number of leaf nodes.

    random_state : int, RandomState instance or None, default=None
        Controls the randomness of the estimator. The features are always
        randomly permuted at each split, even if ``splitter`` is set to
        ``"best"``. When ``max_features < n_features``, the algorithm will
        select ``max_features`` at random at each split before finding the best
        split among them. But the best found split may vary across different
        runs, even if ``max_features=n_features``. That is the case, if the
        improvement of the criterion is identical for several splits and one
        split has to be selected at random. To obtain a deterministic behaviour
        during fitting, ``random_state`` has to be fixed to an integer.
        See how scikit-learn defines ``random_state`` for details.

    min_impurity_decrease : float, default=0.0
        A node will be split if this split induces a decrease of the impurity
        greater than or equal to this value.

        The weighted impurity decrease equation is the following::

            N_t / N * (impurity - N_t_R / N_t * right_impurity
                                - N_t_L / N_t * left_impurity)

        where ``N`` is the total number of samples, ``N_t`` is the number of
        samples at the current node, ``N_t_L`` is the number of samples in the
        left child, and ``N_t_R`` is the number of samples in the right child.

        ``N``, ``N_t``, ``N_t_R`` and ``N_t_L`` all refer to the weighted sum,
        if ``sample_weight`` is passed.

    clustering_func : callable
        Scikit-learn compatible clustering function to take the affinity matrix
        and return cluster labels. By default, :class:`sklearn.cluster.AgglomerativeClustering`.

    clustering_func_args : dict
        Clustering function class keyword arguments. Passed to `clustering_func`.
    """

    def __init__(
        self,
        *,
        criterion="twomeans",
        splitter="best",
        max_depth=None,
        min_samples_split=5,
        min_samples_leaf=1,
        min_weight_fraction_leaf=0.0,
        max_features=None,
        max_leaf_nodes=None,
        random_state=None,
        min_impurity_decrease=0.0,
        clustering_func=None,
        clustering_func_args=None,
    ):
        super().__init__(
            criterion=criterion,
            splitter=splitter,
            max_depth=max_depth,
            min_samples_split=min_samples_split,
            min_samples_leaf=min_samples_leaf,
            min_weight_fraction_leaf=min_weight_fraction_leaf,
            max_features=max_features,
            max_leaf_nodes=max_leaf_nodes,
            random_state=random_state,
            min_impurity_decrease=min_impurity_decrease,
        )

        self.clustering_func = clustering_func
        self.clustering_func_args = clustering_func_args

    def fit(self, X, y=None, sample_weight=None, check_input=True):
        if check_input:
            # TODO: allow X to be sparse
            check_X_params = dict(dtype=DTYPE)  # , accept_sparse="csc"
            X = self._validate_data(X, validate_separately=(check_X_params))
            if issparse(X):
                X.sort_indices()

                if X.indices.dtype != np.intc or X.indptr.dtype != np.intc:
                    raise ValueError("No support for np.int64 index based sparse matrices")

        self = super()._fit(X, y=None, sample_weight=sample_weight, check_input=False)

        # apply to the leaves
        n_samples = X.shape[0]

        sim_mat = self.compute_similarity_matrix(X)

        # compute the labels and set it
        if n_samples >= 2:
            self.labels_ = self._assign_labels(sim_mat)

        return self

    def _build_tree(
        self,
        X,
        y,
        sample_weight,
        missing_values_in_feature_mask,
        min_samples_leaf,
        min_weight_leaf,
        max_leaf_nodes,
        min_samples_split,
        max_depth,
        random_state,
    ):
        criterion = self.criterion
        if not isinstance(criterion, UnsupervisedCriterion):
            criterion = UNSUPERVISED_CRITERIA[self.criterion]()
        else:
            # Make a deepcopy in case the criterion has mutable attributes that
            # might be shared and modified concurrently during parallel fitting
            criterion = copy.deepcopy(criterion)

        splitter = self.splitter
        if not isinstance(self.splitter, UnsupervisedSplitter):
            splitter = UNSUPERVISED_SPLITTERS[self.splitter](
                criterion, self.max_features_, min_samples_leaf, min_weight_leaf, random_state
            )

        self.tree_ = UnsupervisedTree(self.n_features_in_)

        # Use BestFirst if max_leaf_nodes given; use DepthFirst otherwise
        if max_leaf_nodes < 0:
            builder = UnsupervisedDepthFirstTreeBuilder(
                splitter,
                min_samples_split,
                min_samples_leaf,
                min_weight_leaf,
                max_depth,
                self.min_impurity_decrease,
            )
        else:
            builder = UnsupervisedBestFirstTreeBuilder(
                splitter,
                min_samples_split,
                min_samples_leaf,
                min_weight_leaf,
                max_depth,
                max_leaf_nodes,
                self.min_impurity_decrease,
            )

        builder.build(self.tree_, X, sample_weight)

    def predict(self, X, check_input=True):
        """Assign labels based on clustering the affinity matrix.

        Parameters
        ----------
        X : array-like of shape (n_samples, n_features)
            Array to cluster.

        check_input : bool, optional
            Whether to validate input, by default True.

        Returns
        -------
        labels : array-like of shape (n_samples,)
            The assigned labels for each sample.
        """

        X = self._validate_X_predict(X, check_input=check_input)
        affinity_matrix = self.transform(X)

        # compute the labels and set it
        return self._assign_labels(affinity_matrix)

    def transform(self, X):
        """Transform X to a cluster-distance space.

        In the new space, each dimension is the distance to the cluster
        centers. Note that even if X is sparse, the array returned by
        `transform` will typically be dense.

        Parameters
        ----------
        X : {array-like, sparse matrix} of shape (n_samples, n_features)
            New data to transform.

        Returns
        -------
        X_new : ndarray of shape (n_samples, n_samples)
            X transformed in the new space.
        """
        check_is_fitted(self)

        # now compute the affinity matrix and set it
        affinity_matrix = self.compute_similarity_matrix(X)
        return affinity_matrix

    def _assign_labels(self, affinity_matrix):
        """Assign cluster labels given X.

        Parameters
        ----------
        X : ndarray of shape (n_samples, n_samples)
            The affinity matrix.

        Returns
        -------
        predict_labels : ndarray of shape (n_samples,)
            The predicted cluster labels
        """
        if self.clustering_func is None:
            self.clustering_func_ = AgglomerativeClustering
        else:
            self.clustering_func_ = self.clustering_func
        if self.clustering_func_args is None:
            self.clustering_func_args_ = dict()
        else:
            self.clustering_func_args_ = self.clustering_func_args
        cluster = self.clustering_func_(**self.clustering_func_args_)

        # apply agglomerative clustering to obtain cluster labels
        predict_labels = cluster.fit_predict(affinity_matrix)
        return predict_labels


class UnsupervisedObliqueDecisionTree(UnsupervisedDecisionTree):
    """Unsupervised oblique decision tree.

    Parameters
    ----------
    criterion : {"twomeans", "fastbic"}, default="twomeans"
        The function to measure the quality of a split. Supported criteria are
        "twomeans" for the variance impurity and "fastbic" for the
        BIC criterion. If ``UnsupervisedCriterion`` instance is passed in, then
        the user must abide by the Cython internal API. See source code.

    splitter : {"best", "random"}, default="best"
        The strategy used to choose the split at each node. Supported
        strategies are "best" to choose the best split and "random" to choose
        the best random split. If ``UnsupervisedSplitter`` instance is passed in, then
        the user must abide by the Cython internal API. See source code.

    max_depth : int, default=None
        The maximum depth of the tree. If None, then nodes are expanded until
        all leaves are pure or until all leaves contain less than
        min_samples_split samples.

    min_samples_split : int or float, default=2
        The minimum number of samples required to split an internal node:

        - If int, then consider `min_samples_split` as the minimum number.
        - If float, then `min_samples_split` is a fraction and
          `ceil(min_samples_split * n_samples)` are the minimum
          number of samples for each split.

    min_samples_leaf : int or float, default=1
        The minimum number of samples required to be at a leaf node.
        A split point at any depth will only be considered if it leaves at
        least ``min_samples_leaf`` training samples in each of the left and
        right branches.  This may have the effect of smoothing the model,
        especially in regression.

        - If int, then consider `min_samples_leaf` as the minimum number.
        - If float, then `min_samples_leaf` is a fraction and
          `ceil(min_samples_leaf * n_samples)` are the minimum
          number of samples for each node.

    min_weight_fraction_leaf : float, default=0.0
        The minimum weighted fraction of the sum total of weights (of all
        the input samples) required to be at a leaf node. Samples have
        equal weight when sample_weight is not provided.

    max_features : int, float or {"auto", "sqrt", "log2"}, default=None
        The number of features to consider when looking for the best split:

            - If int, then consider `max_features` features at each split.
            - If float, then `max_features` is a fraction and
              `max(1, int(max_features * n_features_in_))` features are considered at
              each split.
            - If "auto", then `max_features=sqrt(n_features)`.
            - If "sqrt", then `max_features=sqrt(n_features)`.
            - If "log2", then `max_features=log2(n_features)`.
            - If None, then `max_features=n_features`.

    max_leaf_nodes : int, default=None
        Grow a tree with ``max_leaf_nodes`` in best-first fashion.
        Best nodes are defined as relative reduction in impurity.
        If None then unlimited number of leaf nodes.

    random_state : int, RandomState instance or None, default=None
        Controls the randomness of the estimator. The features are always
        randomly permuted at each split, even if ``splitter`` is set to
        ``"best"``. When ``max_features < n_features``, the algorithm will
        select ``max_features`` at random at each split before finding the best
        split among them. But the best found split may vary across different
        runs, even if ``max_features=n_features``. That is the case, if the
        improvement of the criterion is identical for several splits and one
        split has to be selected at random. To obtain a deterministic behaviour
        during fitting, ``random_state`` has to be fixed to an integer.
        See how scikit-learn defines ``random_state`` for details.

    min_impurity_decrease : float, default=0.0
        A node will be split if this split induces a decrease of the impurity
        greater than or equal to this value.

        The weighted impurity decrease equation is the following::

            N_t / N * (impurity - N_t_R / N_t * right_impurity
                                - N_t_L / N_t * left_impurity)

        where ``N`` is the total number of samples, ``N_t`` is the number of
        samples at the current node, ``N_t_L`` is the number of samples in the
        left child, and ``N_t_R`` is the number of samples in the right child.

        ``N``, ``N_t``, ``N_t_R`` and ``N_t_L`` all refer to the weighted sum,
        if ``sample_weight`` is passed.

    feature_combinations : float, default=1.5
        The number of features to combine on average at each split
        of the decision trees.

    clustering_func : callable
        Scikit-learn compatible clustering function to take the affinity matrix
        and return cluster labels. By default, :class:`sklearn.cluster.AgglomerativeClustering`.

    clustering_func_args : dict
        Clustering function class keyword arguments. Passed to `clustering_func`.
    """

    tree_type = "oblique"

    def __init__(
        self,
        *,
        criterion="twomeans",
        splitter="best",
        max_depth=None,
        min_samples_split=5,
        min_samples_leaf=1,
        min_weight_fraction_leaf=0,
        max_features=None,
        max_leaf_nodes=None,
        random_state=None,
        min_impurity_decrease=0,
        feature_combinations=1.5,
        clustering_func=None,
        clustering_func_args=None,
    ):
        super().__init__(
            criterion=criterion,
            splitter=splitter,
            max_depth=max_depth,
            min_samples_split=min_samples_split,
            min_samples_leaf=min_samples_leaf,
            min_weight_fraction_leaf=min_weight_fraction_leaf,
            max_features=max_features,
            max_leaf_nodes=max_leaf_nodes,
            random_state=random_state,
            min_impurity_decrease=min_impurity_decrease,
            clustering_func=clustering_func,
            clustering_func_args=clustering_func_args,
        )
        self.feature_combinations = feature_combinations

    def _build_tree(
        self,
        X,
        y,
        sample_weight,
        missing_values_in_feature_mask,
        min_samples_leaf,
        min_weight_leaf,
        max_leaf_nodes,
        min_samples_split,
        max_depth,
        random_state,
    ):
        # TODO: add feature_combinations fix that was used in obliquedecisiontreeclassifier
        criterion = self.criterion
        if not isinstance(criterion, UnsupervisedCriterion):
            criterion = UNSUPERVISED_CRITERIA[self.criterion]()
        else:
            # Make a deepcopy in case the criterion has mutable attributes that
            # might be shared and modified concurrently during parallel fitting
            criterion = copy.deepcopy(criterion)

        splitter = self.splitter
        if not isinstance(self.splitter, UnsupervisedObliqueSplitter):
            splitter = UNSUPERVISED_OBLIQUE_SPLITTERS[self.splitter](
                criterion,
                self.max_features_,
                min_samples_leaf,
                min_weight_leaf,
                random_state,
                self.feature_combinations,
            )

        self.tree_ = UnsupervisedObliqueTree(self.n_features_in_)

        # Use BestFirst if max_leaf_nodes given; use DepthFirst otherwise
        if max_leaf_nodes < 0:
            builder = UnsupervisedDepthFirstTreeBuilder(
                splitter,
                min_samples_split,
                min_samples_leaf,
                min_weight_leaf,
                max_depth,
                self.min_impurity_decrease,
            )
        else:
            builder = UnsupervisedBestFirstTreeBuilder(
                splitter,
                min_samples_split,
                min_samples_leaf,
                min_weight_leaf,
                max_depth,
                max_leaf_nodes,
                self.min_impurity_decrease,
            )

        builder.build(self.tree_, X, sample_weight)


class ObliqueDecisionTreeClassifier(SimMatrixMixin, DecisionTreeClassifier):
    """A decision tree classifier.

    Read more in the :ref:`User Guide <sklearn:tree>`. The implementation follows
    that of :footcite:`breiman2001random` and :footcite:`TomitaSPORF2020`.

    Parameters
    ----------
    criterion : {"gini", "entropy"}, default="gini"
        The function to measure the quality of a split. Supported criteria are
        "gini" for the Gini impurity and "entropy" for the information gain.

    splitter : {"best", "random"}, default="best"
        The strategy used to choose the split at each node. Supported
        strategies are "best" to choose the best split and "random" to choose
        the best random split.

    max_depth : int, default=None
        The maximum depth of the tree. If None, then nodes are expanded until
        all leaves are pure or until all leaves contain less than
        min_samples_split samples.

    min_samples_split : int or float, default=2
        The minimum number of samples required to split an internal node:

        - If int, then consider `min_samples_split` as the minimum number.
        - If float, then `min_samples_split` is a fraction and
          `ceil(min_samples_split * n_samples)` are the minimum
          number of samples for each split.

    min_samples_leaf : int or float, default=1
        The minimum number of samples required to be at a leaf node.
        A split point at any depth will only be considered if it leaves at
        least ``min_samples_leaf`` training samples in each of the left and
        right branches.  This may have the effect of smoothing the model,
        especially in regression.

        - If int, then consider `min_samples_leaf` as the minimum number.
        - If float, then `min_samples_leaf` is a fraction and
          `ceil(min_samples_leaf * n_samples)` are the minimum
          number of samples for each node.

    min_weight_fraction_leaf : float, default=0.0
        The minimum weighted fraction of the sum total of weights (of all
        the input samples) required to be at a leaf node. Samples have
        equal weight when sample_weight is not provided.

    max_features : int, float or {"auto", "sqrt", "log2"}, default=None
        The number of features to consider when looking for the best split:

            - If int, then consider `max_features` features at each split.
            - If float, then `max_features` is a fraction and
              `int(max_features * n_features)` features are considered at each
              split.
            - If "auto", then `max_features=sqrt(n_features)`.
            - If "sqrt", then `max_features=sqrt(n_features)`.
            - If "log2", then `max_features=log2(n_features)`.
            - If None, then `max_features=n_features`.

        Note: the search for a split does not stop until at least one
        valid partition of the node samples is found, even if it requires to
        effectively inspect more than ``max_features`` features.

        Note: Compared to axis-aligned Random Forests, one can set
        max_features to a number greater then ``n_features``.

    random_state : int, RandomState instance or None, default=None
        Controls the randomness of the estimator. The features are always
        randomly permuted at each split, even if ``splitter`` is set to
        ``"best"``. When ``max_features < n_features``, the algorithm will
        select ``max_features`` at random at each split before finding the best
        split among them. But the best found split may vary across different
        runs, even if ``max_features=n_features``. That is the case, if the
        improvement of the criterion is identical for several splits and one
        split has to be selected at random. To obtain a deterministic behaviour
        during fitting, ``random_state`` has to be fixed to an integer.
        See :term:`Glossary <random_state>` for details.

    max_leaf_nodes : int, default=None
        Grow a tree with ``max_leaf_nodes`` in best-first fashion.
        Best nodes are defined as relative reduction in impurity.
        If None then unlimited number of leaf nodes.

    min_impurity_decrease : float, default=0.0
        A node will be split if this split induces a decrease of the impurity
        greater than or equal to this value.

        The weighted impurity decrease equation is the following::

            N_t / N * (impurity - N_t_R / N_t * right_impurity
                                - N_t_L / N_t * left_impurity)

        where ``N`` is the total number of samples, ``N_t`` is the number of
        samples at the current node, ``N_t_L`` is the number of samples in the
        left child, and ``N_t_R`` is the number of samples in the right child.

        ``N``, ``N_t``, ``N_t_R`` and ``N_t_L`` all refer to the weighted sum,
        if ``sample_weight`` is passed.

    class_weight : dict, list of dict or "balanced", default=None
        Weights associated with classes in the form ``{class_label: weight}``.
        If None, all classes are supposed to have weight one. For
        multi-output problems, a list of dicts can be provided in the same
        order as the columns of y.

        Note that for multioutput (including multilabel) weights should be
        defined for each class of every column in its own dict. For example,
        for four-class multilabel classification weights should be
        [{0: 1, 1: 1}, {0: 1, 1: 5}, {0: 1, 1: 1}, {0: 1, 1: 1}] instead of
        [{1:1}, {2:5}, {3:1}, {4:1}].

        The "balanced" mode uses the values of y to automatically adjust
        weights inversely proportional to class frequencies in the input data
        as ``n_samples / (n_classes * np.bincount(y))``

        For multi-output, the weights of each column of y will be multiplied.

        Note that these weights will be multiplied with sample_weight (passed
        through the fit method) if sample_weight is specified.

    feature_combinations : float, default=None
        The number of features to combine on average at each split
        of the decision trees. If ``None``, then will default to the minimum of
        ``(1.5, n_features)``. This controls the number of non-zeros is the
        projection matrix. Setting the value to 1.0 is equivalent to a
        traditional decision-tree. ``feature_combinations * max_features``
        gives the number of expected non-zeros in the projection matrix of shape
        ``(max_features, n_features)``. Thus this value must always be less than
        ``n_features`` in order to be valid.

    Attributes
    ----------
    classes_ : ndarray of shape (n_classes,) or list of ndarray
        The classes labels (single output problem),
        or a list of arrays of class labels (multi-output problem).

    feature_importances_ : ndarray of shape (n_features,)
        The impurity-based feature importances.
        The higher, the more important the feature.
        The importance of a feature is computed as the (normalized)
        total reduction of the criterion brought by that feature.  It is also
        known as the Gini importance [4]_.

        Warning: impurity-based feature importances can be misleading for
        high cardinality features (many unique values). See
        :func:`sklearn.inspection.permutation_importance` as an alternative.

    max_features_ : int
        The inferred value of max_features.

    n_classes_ : int or list of int
        The number of classes (for single output problems),
        or a list containing the number of classes for each
        output (for multi-output problems).

    n_features_in_ : int
        Number of features seen during :term:`fit`.

    feature_names_in_ : ndarray of shape (`n_features_in_`,)
        Names of features seen during :term:`fit`. Defined only when `X`
        has feature names that are all strings.

    n_outputs_ : int
        The number of outputs when ``fit`` is performed.

    tree_ : Tree instance
        The underlying Tree object. Please refer to
        ``help(sklearn.tree._tree.Tree)`` for
        attributes of Tree object.

    feature_combinations_ : float
        The number of feature combinations on average taken to fit the tree.

    See Also
    --------
    sklearn.tree.DecisionTreeClassifier : An axis-aligned decision tree classifier.

    Notes
    -----
    Compared to ``DecisionTreeClassifier``, oblique trees can sample
    more features then ``n_features``, where ``n_features`` is the number
    of columns in ``X``. This is controlled via the ``max_features``
    parameter. In fact, sampling more times results in better
    trees with the caveat that there is an increased computation. It is
    always recommended to sample more if one is willing to spend the
    computational resources.

    The default values for the parameters controlling the size of the trees
    (e.g. ``max_depth``, ``min_samples_leaf``, etc.) lead to fully grown and
    unpruned trees which can potentially be very large on some data sets. To
    reduce memory consumption, the complexity and size of the trees should be
    controlled by setting those parameter values.

    The :meth:`predict` method operates using the :func:`numpy.argmax`
    function on the outputs of :meth:`predict_proba`. This means that in
    case the highest predicted probabilities are tied, the classifier will
    predict the tied class with the lowest index in :term:`classes_`.

    References
    ----------

    .. [1] https://en.wikipedia.org/wiki/Decision_tree_learning

    .. [2] L. Breiman, J. Friedman, R. Olshen, and C. Stone, "Classification
        and Regression Trees", Wadsworth, Belmont, CA, 1984.

    .. [3] T. Hastie, R. Tibshirani and J. Friedman. "Elements of Statistical
        Learning", Springer, 2009.

    .. [4] L. Breiman, and A. Cutler, "Random Forests",
        https://www.stat.berkeley.edu/~breiman/RandomForests/cc_home.htm

    Examples
    --------
    >>> from sklearn.datasets import load_iris
    >>> from sklearn.model_selection import cross_val_score
    >>> from sktree.tree import ObliqueDecisionTreeClassifier
    >>> clf = ObliqueDecisionTreeClassifier(random_state=0)
    >>> iris = load_iris()
    >>> cross_val_score(clf, iris.data, iris.target, cv=10)
    ...                             # doctest: +SKIP
    ...
    array([ 1.     ,  0.93...,  0.86...,  0.93...,  0.93...,
            0.93...,  0.93...,  1.     ,  0.93...,  1.      ])
    """

    tree_type = "oblique"

    _parameter_constraints = {
        **DecisionTreeClassifier._parameter_constraints,
        "feature_combinations": [
            Interval(Real, 1.0, None, closed="left"),
            None,
        ],
    }

    def __init__(
        self,
        *,
        criterion="gini",
        splitter="best",
        max_depth=None,
        min_samples_split=2,
        min_samples_leaf=1,
        min_weight_fraction_leaf=0.0,
        max_features=None,
        random_state=None,
        max_leaf_nodes=None,
        min_impurity_decrease=0.0,
        class_weight=None,
        feature_combinations=None,
    ):
        super().__init__(
            criterion=criterion,
            splitter=splitter,
            max_depth=max_depth,
            min_samples_split=min_samples_split,
            min_samples_leaf=min_samples_leaf,
            min_weight_fraction_leaf=min_weight_fraction_leaf,
            max_features=max_features,
            max_leaf_nodes=max_leaf_nodes,
            class_weight=class_weight,
            random_state=random_state,
            min_impurity_decrease=min_impurity_decrease,
        )

        self.feature_combinations = feature_combinations

    def _build_tree(
        self,
        X,
        y,
        sample_weight,
        missing_values_in_feature_mask,
        min_samples_leaf,
        min_weight_leaf,
        max_leaf_nodes,
        min_samples_split,
        max_depth,
        random_state,
    ):
        """Build the actual tree.

        Parameters
        ----------
        X : {array-like, sparse matrix} of shape (n_samples, n_features)
            The training input samples. Internally, it will be converted to
            ``dtype=np.float32`` and if a sparse matrix is provided
            to a sparse ``csc_matrix``.

        y : array-like of shape (n_samples,) or (n_samples, n_outputs)
            The target values (class labels) as integers or strings.

        sample_weight : array-like of shape (n_samples,), default=None
            Sample weights. If None, then samples are equally weighted. Splits
            that would create child nodes with net zero or negative weight are
            ignored while searching for a split in each node. Splits are also
            ignored if they would result in any single class carrying a
            negative weight in either child node.

        min_samples_leaf : int or float
            The minimum number of samples required to be at a leaf node.

        min_weight_leaf : float, default=0.0
           The minimum weighted fraction of the sum total of weights.

        max_leaf_nodes : int, default=None
            Grow a tree with ``max_leaf_nodes`` in best-first fashion.

        min_samples_split : int or float, default=2
            The minimum number of samples required to split an internal node.

        max_depth : int, default=None
            The maximum depth of the tree. If None, then nodes are expanded until
            all leaves are pure or until all leaves contain less than
            min_samples_split samples.

        random_state : int, RandomState instance or None, default=None
            Controls the randomness of the estimator.
        """
        monotonic_cst = None
        _, n_features = X.shape

        if self.feature_combinations is None:
            self.feature_combinations_ = min(n_features, 1.5)
        elif self.feature_combinations > n_features:
            raise RuntimeError(
                f"Feature combinations {self.feature_combinations} should not be "
                f"greater than the possible number of features {n_features}"
            )
        else:
            self.feature_combinations_ = self.feature_combinations

        # Build tree
        criterion = self.criterion
        if not isinstance(criterion, BaseCriterion):
            criterion = CRITERIA_CLF[self.criterion](self.n_outputs_, self.n_classes_)
        else:
            # Make a deepcopy in case the criterion has mutable attributes that
            # might be shared and modified concurrently during parallel fitting
            criterion = copy.deepcopy(criterion)

        splitter = self.splitter
        if issparse(X):
            raise ValueError(
                "Sparse input is not supported for oblique trees. "
                "Please convert your data to a dense array."
            )
        else:
            OBLIQUE_SPLITTERS = OBLIQUE_DENSE_SPLITTERS

        if not isinstance(self.splitter, ObliqueSplitter):
            splitter = OBLIQUE_SPLITTERS[self.splitter](
                criterion,
                self.max_features_,
                min_samples_leaf,
                min_weight_leaf,
                random_state,
                monotonic_cst,
                self.feature_combinations_,
            )

        self.tree_ = ObliqueTree(self.n_features_in_, self.n_classes_, self.n_outputs_)

        # Use BestFirst if max_leaf_nodes given; use DepthFirst otherwise
        if max_leaf_nodes < 0:
            self.builder_ = DepthFirstTreeBuilder(
                splitter,
                min_samples_split,
                min_samples_leaf,
                min_weight_leaf,
                max_depth,
                self.min_impurity_decrease,
            )
        else:
            self.builder_ = BestFirstTreeBuilder(
                splitter,
                min_samples_split,
                min_samples_leaf,
                min_weight_leaf,
                max_depth,
                max_leaf_nodes,
                self.min_impurity_decrease,
            )

        self.builder_.build(self.tree_, X, y, sample_weight, None)

        if self.n_outputs_ == 1:
            self.n_classes_ = self.n_classes_[0]
            self.classes_ = self.classes_[0]


class ObliqueDecisionTreeRegressor(SimMatrixMixin, DecisionTreeRegressor):
    """An oblique decision tree Regressor.

    Read more in the :ref:`User Guide <sklearn:tree>`. The implementation follows
    that of :footcite:`breiman2001random` and :footcite:`TomitaSPORF2020`.

    Parameters
    ----------
    criterion : {"squared_error", "friedman_mse", "absolute_error", \
            "poisson"}, default="squared_error"
        The function to measure the quality of a split. Supported criteria
        are "squared_error" for the mean squared error, which is equal to
        variance reduction as feature selection criterion and minimizes the L2
        loss using the mean of each terminal node, "friedman_mse", which uses
        mean squared error with Friedman's improvement score for potential
        splits, "absolute_error" for the mean absolute error, which minimizes
        the L1 loss using the median of each terminal node, and "poisson" which
        uses reduction in Poisson deviance to find splits.

    splitter : {"best", "random"}, default="best"
        The strategy used to choose the split at each node. Supported
        strategies are "best" to choose the best split and "random" to choose
        the best random split.

    max_depth : int, default=None
        The maximum depth of the tree. If None, then nodes are expanded until
        all leaves are pure or until all leaves contain less than
        min_samples_split samples.

    min_samples_split : int or float, default=2
        The minimum number of samples required to split an internal node:

        - If int, then consider `min_samples_split` as the minimum number.
        - If float, then `min_samples_split` is a fraction and
          `ceil(min_samples_split * n_samples)` are the minimum
          number of samples for each split.

    min_samples_leaf : int or float, default=1
        The minimum number of samples required to be at a leaf node.
        A split point at any depth will only be considered if it leaves at
        least ``min_samples_leaf`` training samples in each of the left and
        right branches.  This may have the effect of smoothing the model,
        especially in regression.

        - If int, then consider `min_samples_leaf` as the minimum number.
        - If float, then `min_samples_leaf` is a fraction and
          `ceil(min_samples_leaf * n_samples)` are the minimum
          number of samples for each node.

    min_weight_fraction_leaf : float, default=0.0
        The minimum weighted fraction of the sum total of weights (of all
        the input samples) required to be at a leaf node. Samples have
        equal weight when sample_weight is not provided.

    max_features : int, float or {"auto", "sqrt", "log2"}, default=None
        The number of features to consider when looking for the best split:

            - If int, then consider `max_features` features at each split.
            - If float, then `max_features` is a fraction and
              `int(max_features * n_features)` features are considered at each
              split.
            - If "auto", then `max_features=sqrt(n_features)`.
            - If "sqrt", then `max_features=sqrt(n_features)`.
            - If "log2", then `max_features=log2(n_features)`.
            - If None, then `max_features=n_features`.

        Note: the search for a split does not stop until at least one
        valid partition of the node samples is found, even if it requires to
        effectively inspect more than ``max_features`` features.
        Note: Compared to axis-aligned Random Forests, one can set
        max_features to a number greater then ``n_features``.

    random_state : int, RandomState instance or None, default=None
        Controls the randomness of the estimator. The features are always
        randomly permuted at each split, even if ``splitter`` is set to
        ``"best"``. When ``max_features < n_features``, the algorithm will
        select ``max_features`` at random at each split before finding the best
        split among them. But the best found split may vary across different
        runs, even if ``max_features=n_features``. That is the case, if the
        improvement of the criterion is identical for several splits and one
        split has to be selected at random. To obtain a deterministic behaviour
        during fitting, ``random_state`` has to be fixed to an integer.
        See :term:`Glossary <random_state>` for details.

    max_leaf_nodes : int, default=None
        Grow a tree with ``max_leaf_nodes`` in best-first fashion.
        Best nodes are defined as relative reduction in impurity.
        If None then unlimited number of leaf nodes.

    min_impurity_decrease : float, default=0.0
        A node will be split if this split induces a decrease of the impurity
        greater than or equal to this value.
        The weighted impurity decrease equation is the following::

            N_t / N * (impurity - N_t_R / N_t * right_impurity
                                - N_t_L / N_t * left_impurity)

        where ``N`` is the total number of samples, ``N_t`` is the number of
        samples at the current node, ``N_t_L`` is the number of samples in the
        left child, and ``N_t_R`` is the number of samples in the right child.

        ``N``, ``N_t``, ``N_t_R`` and ``N_t_L`` all refer to the weighted sum,
        if ``sample_weight`` is passed.

    feature_combinations : float, default=None
        The number of features to combine on average at each split
        of the decision trees. If ``None``, then will default to the minimum of
        ``(1.5, n_features)``. This controls the number of non-zeros is the
        projection matrix. Setting the value to 1.0 is equivalent to a
        traditional decision-tree. ``feature_combinations * max_features``
        gives the number of expected non-zeros in the projection matrix of shape
        ``(max_features, n_features)``. Thus this value must always be less than
        ``n_features`` in order to be valid.

    Attributes
    ----------
    feature_importances_ : ndarray of shape (n_features,)
        The impurity-based feature importances.
        The higher, the more important the feature.
        The importance of a feature is computed as the (normalized)
        total reduction of the criterion brought by that feature.  It is also
        known as the Gini importance [4]_.

        Warning: impurity-based feature importances can be misleading for
        high cardinality features (many unique values). See
        :func:`sklearn.inspection.permutation_importance` as an alternative.

    max_features_ : int
        The inferred value of max_features.

    n_features_in_ : int
        Number of features seen during :term:`fit`.

    feature_names_in_ : ndarray of shape (`n_features_in_`,)
        Names of features seen during :term:`fit`. Defined only when `X`
        has feature names that are all strings.

    n_outputs_ : int
        The number of outputs when ``fit`` is performed.

    tree_ : Tree instance
        The underlying Tree object. Please refer to
        ``help(sklearn.tree._tree.Tree)`` for
        attributes of Tree object.

    feature_combinations_ : float
        The number of feature combinations on average taken to fit the tree.

    See Also
    --------
    sklearn.tree.DecisionTreeRegressor : An axis-aligned decision tree regressor.
    ObliqueDecisionTreeClassifier : An oblique decision tree classifier.

    Notes
    -----
    Compared to ``DecisionTreeClassifier``, oblique trees can sample
    more features then ``n_features``, where ``n_features`` is the number
    of columns in ``X``. This is controlled via the ``max_features``
    parameter. In fact, sampling more times results in better
    trees with the caveat that there is an increased computation. It is
    always recommended to sample more if one is willing to spend the
    computational resources.

    The default values for the parameters controlling the size of the trees
    (e.g. ``max_depth``, ``min_samples_leaf``, etc.) lead to fully grown and
    unpruned trees which can potentially be very large on some data sets. To
    reduce memory consumption, the complexity and size of the trees should be
    controlled by setting those parameter values.

    References
    ----------
    .. [1] https://en.wikipedia.org/wiki/Decision_tree_learning

    .. [2] L. Breiman, J. Friedman, R. Olshen, and C. Stone, "Classification
        and Regression Trees", Wadsworth, Belmont, CA, 1984.

    .. [3] T. Hastie, R. Tibshirani and J. Friedman. "Elements of Statistical
        Learning", Springer, 2009.

    .. [4] L. Breiman, and A. Cutler, "Random Forests",
        https://www.stat.berkeley.edu/~breiman/RandomForests/cc_home.htm

    Examples
    --------
    >>> from sklearn.datasets import load_diabetes
    >>> from sklearn.model_selection import cross_val_score
    >>> from sklearn.tree import ObliqueDecisionTreeRegressor
    >>> X, y = load_diabetes(return_X_y=True)
    >>> regressor = ObliqueDecisionTreeRegressor(random_state=0)
    >>> cross_val_score(regressor, X, y, cv=10)
    ...                    # doctest: +SKIP
    ...
    array([-0.68908909, -0.35854406,  0.35223873, -0.03616902, -0.56008907,
            0.32235221,  0.06945264, -1.1465216 ,  0.34597007, -0.15308512])
    """

    tree_type = "oblique"

    _parameter_constraints = {
        **DecisionTreeRegressor._parameter_constraints,
        "feature_combinations": [
            Interval(Real, 1.0, None, closed="left"),
            None,
        ],
    }

    def __init__(
        self,
        *,
        criterion="squared_error",
        splitter="best",
        max_depth=None,
        min_samples_split=2,
        min_samples_leaf=1,
        min_weight_fraction_leaf=0.0,
        max_features=None,
        random_state=None,
        max_leaf_nodes=None,
        min_impurity_decrease=0.0,
        feature_combinations=None,
    ):
        super().__init__(
            criterion=criterion,
            splitter=splitter,
            max_depth=max_depth,
            min_samples_split=min_samples_split,
            min_samples_leaf=min_samples_leaf,
            min_weight_fraction_leaf=min_weight_fraction_leaf,
            max_features=max_features,
            max_leaf_nodes=max_leaf_nodes,
            random_state=random_state,
            min_impurity_decrease=min_impurity_decrease,
        )

        self.feature_combinations = feature_combinations

    def _build_tree(
        self,
        X,
        y,
        sample_weight,
        missing_values_in_feature_mask,
        min_samples_leaf,
        min_weight_leaf,
        max_leaf_nodes,
        min_samples_split,
        max_depth,
        random_state,
    ):
        """Build the actual tree.

        Parameters
        ----------
        X : {array-like, sparse matrix} of shape (n_samples, n_features)
            The training input samples. Internally, it will be converted to
            ``dtype=np.float32`` and if a sparse matrix is provided
            to a sparse ``csc_matrix``.

        y : array-like of shape (n_samples,) or (n_samples, n_outputs)
            The target values (real numbers). Use ``dtype=np.float64`` and
            ``order='C'`` for maximum efficiency.

        sample_weight : array-like of shape (n_samples,), default=None
            Sample weights. If None, then samples are equally weighted. Splits
            that would create child nodes with net zero or negative weight are
            ignored while searching for a split in each node.

        min_samples_leaf : int or float
            The minimum number of samples required to be at a leaf node.

        min_weight_leaf : float, default=0.0
           The minimum weighted fraction of the sum total of weights.

        max_leaf_nodes : int, default=None
            Grow a tree with ``max_leaf_nodes`` in best-first fashion.

        min_samples_split : int or float, default=2
            The minimum number of samples required to split an internal node.

        max_depth : int, default=None
            The maximum depth of the tree. If None, then nodes are expanded until
            all leaves are pure or until all leaves contain less than
            min_samples_split samples.

        random_state : int, RandomState instance or None, default=None
            Controls the randomness of the estimator.
        """
        monotonic_cst = None
        n_samples, n_features = X.shape

        if self.feature_combinations is None:
            self.feature_combinations_ = min(n_features, 1.5)
        elif self.feature_combinations > n_features:
            raise RuntimeError(
                f"Feature combinations {self.feature_combinations} should not be "
                f"greater than the possible number of features {n_features}"
            )
        else:
            self.feature_combinations_ = self.feature_combinations

        # Build tree
        criterion = self.criterion
        if not isinstance(criterion, BaseCriterion):
            criterion = CRITERIA_REG[self.criterion](self.n_outputs_, n_samples)
        else:
            # Make a deepcopy in case the criterion has mutable attributes that
            # might be shared and modified concurrently during parallel fitting
            criterion = copy.deepcopy(criterion)

        splitter = self.splitter
        if issparse(X):
            raise ValueError(
                "Sparse input is not supported for oblique trees. "
                "Please convert your data to a dense array."
            )
        else:
            OBLIQUE_SPLITTERS = OBLIQUE_DENSE_SPLITTERS

        if not isinstance(self.splitter, ObliqueSplitter):
            splitter = OBLIQUE_SPLITTERS[self.splitter](
                criterion,
                self.max_features_,
                min_samples_leaf,
                min_weight_leaf,
                random_state,
                monotonic_cst,
                self.feature_combinations_,
            )

        self.tree_ = ObliqueTree(
            self.n_features_in_,
            np.array([1] * self.n_outputs_, dtype=np.intp),
            self.n_outputs_,
        )

        # Use BestFirst if max_leaf_nodes given; use DepthFirst otherwise
        if max_leaf_nodes < 0:
            builder = DepthFirstTreeBuilder(
                splitter,
                min_samples_split,
                min_samples_leaf,
                min_weight_leaf,
                max_depth,
                self.min_impurity_decrease,
            )
        else:
            builder = BestFirstTreeBuilder(
                splitter,
                min_samples_split,
                min_samples_leaf,
                min_weight_leaf,
                max_depth,
                max_leaf_nodes,
                self.min_impurity_decrease,
            )

        builder.build(self.tree_, X, y, sample_weight, None)


class PatchObliqueDecisionTreeClassifier(SimMatrixMixin, DecisionTreeClassifier):
    """A oblique decision tree classifier that operates over patches of data.

    A patch oblique decision tree is also known as a manifold oblique decision tree
    (called MORF in :footcite:`Li2023manifold`), where the splitter is aware of
    the structure in the data. For example, in an image, a patch would be contiguous
    along the rows and columns of the image. In a multivariate time-series, a patch
    would be contiguous over time, but possibly discontiguous over the sensors.

    Parameters
    ----------
    criterion : {"gini", "entropy"}, default="gini"
        The function to measure the quality of a split. Supported criteria are
        "gini" for the Gini impurity and "entropy" for the information gain.

    splitter : {"best", "random"}, default="best"
        The strategy used to choose the split at each node. Supported
        strategies are "best" to choose the best split and "random" to choose
        the best random split.

    max_depth : int, default=None
        The maximum depth of the tree. If None, then nodes are expanded until
        all leaves are pure or until all leaves contain less than
        min_samples_split samples.

    min_samples_split : int or float, default=2
        The minimum number of samples required to split an internal node:

        - If int, then consider `min_samples_split` as the minimum number.
        - If float, then `min_samples_split` is a fraction and
          `ceil(min_samples_split * n_samples)` are the minimum
          number of samples for each split.

    min_samples_leaf : int or float, default=1
        The minimum number of samples required to be at a leaf node.
        A split point at any depth will only be considered if it leaves at
        least ``min_samples_leaf`` training samples in each of the left and
        right branches.  This may have the effect of smoothing the model,
        especially in regression.

        - If int, then consider `min_samples_leaf` as the minimum number.
        - If float, then `min_samples_leaf` is a fraction and
          `ceil(min_samples_leaf * n_samples)` are the minimum
          number of samples for each node.

    min_weight_fraction_leaf : float, default=0.0
        The minimum weighted fraction of the sum total of weights (of all
        the input samples) required to be at a leaf node. Samples have
        equal weight when sample_weight is not provided.

    max_features : int, float or {"auto", "sqrt", "log2"}, default=None
        The number of features to consider when looking for the best split:

            - If int, then consider `max_features` features at each split.
            - If float, then `max_features` is a fraction and
              `int(max_features * n_features)` features are considered at each
              split.
            - If "auto", then `max_features=sqrt(n_features)`.
            - If "sqrt", then `max_features=sqrt(n_features)`.
            - If "log2", then `max_features=log2(n_features)`.
            - If None, then `max_features=n_features`.

        Note: the search for a split does not stop until at least one
        valid partition of the node samples is found, even if it requires to
        effectively inspect more than ``max_features`` features.

        Note: Compared to axis-aligned Random Forests, one can set
        max_features to a number greater then ``n_features``.

    random_state : int, RandomState instance or None, default=None
        Controls the randomness of the estimator. The features are always
        randomly permuted at each split, even if ``splitter`` is set to
        ``"best"``. When ``max_features < n_features``, the algorithm will
        select ``max_features`` at random at each split before finding the best
        split among them. But the best found split may vary across different
        runs, even if ``max_features=n_features``. That is the case, if the
        improvement of the criterion is identical for several splits and one
        split has to be selected at random. To obtain a deterministic behaviour
        during fitting, ``random_state`` has to be fixed to an integer.
        See :term:`Glossary <random_state>` for details.

    max_leaf_nodes : int, default=None
        Grow a tree with ``max_leaf_nodes`` in best-first fashion.
        Best nodes are defined as relative reduction in impurity.
        If None then unlimited number of leaf nodes.

    min_impurity_decrease : float, default=0.0
        A node will be split if this split induces a decrease of the impurity
        greater than or equal to this value.

        The weighted impurity decrease equation is the following::

            N_t / N * (impurity - N_t_R / N_t * right_impurity
                                - N_t_L / N_t * left_impurity)

        where ``N`` is the total number of samples, ``N_t`` is the number of
        samples at the current node, ``N_t_L`` is the number of samples in the
        left child, and ``N_t_R`` is the number of samples in the right child.

        ``N``, ``N_t``, ``N_t_R`` and ``N_t_L`` all refer to the weighted sum,
        if ``sample_weight`` is passed.

    class_weight : dict, list of dict or "balanced", default=None
        Weights associated with classes in the form ``{class_label: weight}``.
        If None, all classes are supposed to have weight one. For
        multi-output problems, a list of dicts can be provided in the same
        order as the columns of y.

        Note that for multioutput (including multilabel) weights should be
        defined for each class of every column in its own dict. For example,
        for four-class multilabel classification weights should be
        [{0: 1, 1: 1}, {0: 1, 1: 5}, {0: 1, 1: 1}, {0: 1, 1: 1}] instead of
        [{1:1}, {2:5}, {3:1}, {4:1}].

        The "balanced" mode uses the values of y to automatically adjust
        weights inversely proportional to class frequencies in the input data
        as ``n_samples / (n_classes * np.bincount(y))``

        For multi-output, the weights of each column of y will be multiplied.

        Note that these weights will be multiplied with sample_weight (passed
        through the fit method) if sample_weight is specified.

    min_patch_dims : array-like, optional
        The minimum dimensions of a patch, by default 1 along all dimensions.

    max_patch_dims : array-like, optional
        The maximum dimensions of a patch, by default 1 along all dimensions.

    dim_contiguous : array-like of bool, optional
        Whether or not each patch is sampled contiguously along this dimension.

    data_dims : array-like, optional
        The presumed dimensions of the un-vectorized feature vector, by default
        will be a 1D vector with (1, n_features) shape.

    boundary : optional, str {'wrap'}
        The boundary condition to use when sampling patches, by default None.
        'wrap' corresponds to the boundary condition as is in numpy and scipy.

    feature_weight : array-like of shape (n_samples,n_features,), default=None
        Feature weights. If None, then features are equally weighted as is.
        If provided, then the feature weights are used to weight the
        patches that are generated. The feature weights are used
        as follows: for every patch that is sampled, the feature weights over
        the entire patch is summed and normalizes the patch.

    Attributes
    ----------
    classes_ : ndarray of shape (n_classes,) or list of ndarray
        The classes labels (single output problem),
        or a list of arrays of class labels (multi-output problem).

    feature_importances_ : ndarray of shape (n_features,)
        The impurity-based feature importances.
        The higher, the more important the feature.
        The importance of a feature is computed as the (normalized)
        total reduction of the criterion brought by that feature.  It is also
        known as the Gini importance [4]_.

        Warning: impurity-based feature importances can be misleading for
        high cardinality features (many unique values). See
        :func:`sklearn.inspection.permutation_importance` as an alternative.

    max_features_ : int
        The inferred value of max_features.

    n_classes_ : int or list of int
        The number of classes (for single output problems),
        or a list containing the number of classes for each
        output (for multi-output problems).

    n_features_in_ : int
        Number of features seen during :term:`fit`.

    feature_names_in_ : ndarray of shape (`n_features_in_`,)
        Names of features seen during :term:`fit`. Defined only when `X`
        has feature names that are all strings.

    n_outputs_ : int
        The number of outputs when ``fit`` is performed.

    tree_ : Tree instance
        The underlying Tree object. Please refer to
        ``help(sklearn.tree._tree.Tree)`` for
        attributes of Tree object.

    min_patch_dims_ : array-like
        The minimum dimensions of a patch.

    max_patch_dims_ : array-like
        The maximum dimensions of a patch.

    data_dims_ : array-like
        The presumed dimensions of the un-vectorized feature vector.

    Notes
    -----
    Patches can be 2D masks that are applied onto the data matrix. Following sklearn
    API standards, ``X`` is always a ``(n_samples, n_features)`` array even if
    X is comprised of images, or multivariate-time series. The ``data_width`` and
    ``data_height`` parameters are used to inform the ``PatchObliqueDecisionTreeClassifier``
    of the original structure of the data. It is required that
    ``data_width * data_height = n_features``.

    When users pass in ``X`` to :meth:`fit`, tt is presumed that all vectorization operations
    are done C-contiguously (i.e. the last axis is contiguous).

    Note that for a patch height and width of size 1, the tree is exactly the same as the
    decision tree, albeit with less efficienc optimizations. Therefore, it is always
    recommended to set the range of patch heights and widths based on the structure of your
    expected input data.

    References
    ----------
    .. footbibliography::
    """

    tree_type = "oblique"
    _parameter_constraints = {
        **DecisionTreeClassifier._parameter_constraints,
        "min_patch_dims": ["array-like", None],
        "max_patch_dims": ["array-like", None],
        "data_dims": ["array-like", None],
        "dim_contiguous": ["array-like", None],
        "boundary": [str, None],
        "feature_weight": ["array-like", None],
    }

    def __init__(
        self,
        *,
        criterion="gini",
        splitter="best",
        max_depth=None,
        min_samples_split=2,
        min_samples_leaf=1,
        min_weight_fraction_leaf=0.0,
        max_features=None,
        random_state=None,
        max_leaf_nodes=None,
        min_impurity_decrease=0.0,
        class_weight=None,
        min_patch_dims=None,
        max_patch_dims=None,
        dim_contiguous=None,
        data_dims=None,
        boundary=None,
        feature_weight=None,
    ):
        super().__init__(
            criterion=criterion,
            splitter=splitter,
            max_depth=max_depth,
            min_samples_split=min_samples_split,
            min_samples_leaf=min_samples_leaf,
            min_weight_fraction_leaf=min_weight_fraction_leaf,
            max_features=max_features,
            max_leaf_nodes=max_leaf_nodes,
            class_weight=class_weight,
            random_state=random_state,
            min_impurity_decrease=min_impurity_decrease,
        )

        self.min_patch_dims = min_patch_dims
        self.max_patch_dims = max_patch_dims
        self.dim_contiguous = dim_contiguous
        self.data_dims = data_dims
        self.boundary = boundary
        self.feature_weight = feature_weight

    def _build_tree(
        self,
        X,
        y,
        sample_weight,
        missing_values_in_feature_mask,
        min_samples_leaf,
        min_weight_leaf,
        max_leaf_nodes,
        min_samples_split,
        max_depth,
        random_state,
    ):
        """Build the actual tree.

        Parameters
        ----------
        X : {array-like, sparse matrix} of shape (n_samples, n_features)
            The training input samples. Internally, it will be converted to
            ``dtype=np.float32`` and if a sparse matrix is provided
            to a sparse ``csc_matrix``.

        y : array-like of shape (n_samples,) or (n_samples, n_outputs)
            The target values (class labels) as integers or strings.

        sample_weight : array-like of shape (n_samples,), default=None
            Sample weights. If None, then samples are equally weighted. Splits
            that would create child nodes with net zero or negative weight are
            ignored while searching for a split in each node. Splits are also
            ignored if they would result in any single class carrying a
            negative weight in either child node.

        min_samples_leaf : int or float
            The minimum number of samples required to be at a leaf node.

        min_weight_leaf : float, default=0.0
           The minimum weighted fraction of the sum total of weights.

        max_leaf_nodes : int, default=None
            Grow a tree with ``max_leaf_nodes`` in best-first fashion.

        min_samples_split : int or float, default=2
            The minimum number of samples required to split an internal node.

        max_depth : int, default=None
            The maximum depth of the tree. If None, then nodes are expanded until
            all leaves are pure or until all leaves contain less than
            min_samples_split samples.

        random_state : int, RandomState instance or None, default=None
            Controls the randomness of the estimator.
        """
        if self.feature_weight is not None:
            self.feature_weight = self._validate_data(
                self.feature_weight, ensure_2d=True, dtype=DTYPE
            )
            if self.feature_weight.shape != X.shape:
                raise ValueError(
                    f"feature_weight has shape {self.feature_weight.shape} but X has "
                    f"shape {X.shape}"
                )

        if self.data_dims is None:
            self.data_dims_ = np.array((1, X.shape[1]), dtype=np.intp)
        else:
            if np.prod(self.data_dims) != X.shape[1]:
                raise RuntimeError(f"Data dimensions {self.data_dims} do not match {X.shape[1]}.")
            self.data_dims_ = np.array(self.data_dims, dtype=np.intp)
        ndim = len(self.data_dims_)

        # validate contiguous parameter
        if self.dim_contiguous is None:
            self.dim_contiguous_ = np.ones((ndim,), dtype=np.bool_)
        else:
            if len(self.dim_contiguous) != ndim:
                raise ValueError(f"Contiguous dimensions should equal {ndim} dimensions.")
            self.dim_contiguous_ = np.array(self.dim_contiguous).astype(np.bool_)

        # validate data height/width
        if self.min_patch_dims is None:
            self.min_patch_dims_ = np.ones((ndim,), dtype=np.intp)
        else:
            self.min_patch_dims_ = np.array(self.min_patch_dims, dtype=np.intp)

        if self.max_patch_dims is None:
            self.max_patch_dims_ = np.ones((ndim,), dtype=np.intp)
            self.max_patch_dims_[-1] = X.shape[1]
        else:
            self.max_patch_dims_ = np.array(self.max_patch_dims, dtype=np.intp)

        if len(self.min_patch_dims_) != ndim:
            raise ValueError(f"Minimum patch dimensions should equal {ndim} dimensions.")
        if len(self.max_patch_dims_) != ndim:
            raise ValueError(f"Maximum patch dimensions should equal {ndim} dimensions.")

        # validate patch parameters
        for idx in range(ndim):
            if self.min_patch_dims_[idx] > self.max_patch_dims_[idx]:
                raise RuntimeError(
                    f"The minimum patch width {self.min_patch_dims_[idx]} is "
                    f"greater than the maximum patch width {self.max_patch_dims_[idx]}"
                )
            if self.min_patch_dims_[idx] > self.data_dims_[idx]:
                raise RuntimeError(
                    f"The minimum patch width {self.min_patch_dims_[idx]} is "
                    f"greater than the data width {self.data_dims_[idx]}"
                )
            if self.max_patch_dims_[idx] > self.data_dims_[idx]:
                raise RuntimeError(
                    f"The maximum patch width {self.max_patch_dims_[idx]} is "
                    f"greater than the data width {self.data_dims_[idx]}"
                )

        monotonic_cst = None

        # Build tree
        criterion = self.criterion
        if not isinstance(criterion, BaseCriterion):
            criterion = CRITERIA_CLF[self.criterion](self.n_outputs_, self.n_classes_)
        else:
            # Make a deepcopy in case the criterion has mutable attributes that
            # might be shared and modified concurrently during parallel fitting
            criterion = copy.deepcopy(criterion)

        splitter = self.splitter
        if issparse(X):
            raise ValueError(
                "Sparse input is not supported for oblique trees. "
                "Please convert your data to a dense array."
            )
        else:
            PATCH_SPLITTERS = PATCH_DENSE_SPLITTERS

        if not isinstance(self.splitter, PatchSplitter):
            splitter = PATCH_SPLITTERS[self.splitter](
                criterion,
                self.max_features_,
                min_samples_leaf,
                min_weight_leaf,
                random_state,
                monotonic_cst,
                self.min_patch_dims_,
                self.max_patch_dims_,
                self.dim_contiguous_,
                self.data_dims_,
                self.boundary,
                self.feature_weight,
            )

        self.tree_ = ObliqueTree(self.n_features_in_, self.n_classes_, self.n_outputs_)

        # Use BestFirst if max_leaf_nodes given; use DepthFirst otherwise
        if max_leaf_nodes < 0:
            self.builder_ = DepthFirstTreeBuilder(
                splitter,
                min_samples_split,
                min_samples_leaf,
                min_weight_leaf,
                max_depth,
                self.min_impurity_decrease,
            )
        else:
            self.builder_ = BestFirstTreeBuilder(
                splitter,
                min_samples_split,
                min_samples_leaf,
                min_weight_leaf,
                max_depth,
                max_leaf_nodes,
                self.min_impurity_decrease,
            )

        self.builder_.build(self.tree_, X, y, sample_weight, None)

        if self.n_outputs_ == 1:
            self.n_classes_ = self.n_classes_[0]
            self.classes_ = self.classes_[0]

    def _more_tags(self):
        # XXX: nans should be supportable in SPORF by just using RF-like splits on missing values
        # However, for MORF it is not supported
        allow_nan = False
        return {"multilabel": True, "allow_nan": allow_nan}


class PatchObliqueDecisionTreeRegressor(SimMatrixMixin, DecisionTreeRegressor):
    """A oblique decision tree regressor that operates over patches of data.

    A patch oblique decision tree is also known as a manifold oblique decision tree
    (called MORF in :footcite:`Li2023manifold`), where the splitter is aware of
    the structure in the data. For example, in an image, a patch would be contiguous
    along the rows and columns of the image. In a multivariate time-series, a patch
    would be contiguous over time, but possibly discontiguous over the sensors.

    Parameters
    ----------
    criterion : {"squared_error", "friedman_mse", "absolute_error", \
            "poisson"}, default="squared_error"
        The function to measure the quality of a split. Supported criteria
        are "squared_error" for the mean squared error, which is equal to
        variance reduction as feature selection criterion and minimizes the L2
        loss using the mean of each terminal node, "friedman_mse", which uses
        mean squared error with Friedman's improvement score for potential
        splits, "absolute_error" for the mean absolute error, which minimizes
        the L1 loss using the median of each terminal node, and "poisson" which
        uses reduction in Poisson deviance to find splits.

    splitter : {"best", "random"}, default="best"
        The strategy used to choose the split at each node. Supported
        strategies are "best" to choose the best split and "random" to choose
        the best random split.

    max_depth : int, default=None
        The maximum depth of the tree. If None, then nodes are expanded until
        all leaves are pure or until all leaves contain less than
        min_samples_split samples.

    min_samples_split : int or float, default=2
        The minimum number of samples required to split an internal node:

        - If int, then consider `min_samples_split` as the minimum number.
        - If float, then `min_samples_split` is a fraction and
          `ceil(min_samples_split * n_samples)` are the minimum
          number of samples for each split.

    min_samples_leaf : int or float, default=1
        The minimum number of samples required to be at a leaf node.
        A split point at any depth will only be considered if it leaves at
        least ``min_samples_leaf`` training samples in each of the left and
        right branches.  This may have the effect of smoothing the model,
        especially in regression.

        - If int, then consider `min_samples_leaf` as the minimum number.
        - If float, then `min_samples_leaf` is a fraction and
          `ceil(min_samples_leaf * n_samples)` are the minimum
          number of samples for each node.

    min_weight_fraction_leaf : float, default=0.0
        The minimum weighted fraction of the sum total of weights (of all
        the input samples) required to be at a leaf node. Samples have
        equal weight when sample_weight is not provided.

    max_features : int, float or {"auto", "sqrt", "log2"}, default=None
        The number of features to consider when looking for the best split:

            - If int, then consider `max_features` features at each split.
            - If float, then `max_features` is a fraction and
              `int(max_features * n_features)` features are considered at each
              split.
            - If "auto", then `max_features=sqrt(n_features)`.
            - If "sqrt", then `max_features=sqrt(n_features)`.
            - If "log2", then `max_features=log2(n_features)`.
            - If None, then `max_features=n_features`.

        Note: the search for a split does not stop until at least one
        valid partition of the node samples is found, even if it requires to
        effectively inspect more than ``max_features`` features.
        Note: Compared to axis-aligned Random Forests, one can set
        max_features to a number greater then ``n_features``.

    random_state : int, RandomState instance or None, default=None
        Controls the randomness of the estimator. The features are always
        randomly permuted at each split, even if ``splitter`` is set to
        ``"best"``. When ``max_features < n_features``, the algorithm will
        select ``max_features`` at random at each split before finding the best
        split among them. But the best found split may vary across different
        runs, even if ``max_features=n_features``. That is the case, if the
        improvement of the criterion is identical for several splits and one
        split has to be selected at random. To obtain a deterministic behaviour
        during fitting, ``random_state`` has to be fixed to an integer.
        See :term:`Glossary <random_state>` for details.

    max_leaf_nodes : int, default=None
        Grow a tree with ``max_leaf_nodes`` in best-first fashion.
        Best nodes are defined as relative reduction in impurity.
        If None then unlimited number of leaf nodes.

    min_impurity_decrease : float, default=0.0
        A node will be split if this split induces a decrease of the impurity
        greater than or equal to this value.

        The weighted impurity decrease equation is the following::

            N_t / N * (impurity - N_t_R / N_t * right_impurity
                                - N_t_L / N_t * left_impurity)

        where ``N`` is the total number of samples, ``N_t`` is the number of
        samples at the current node, ``N_t_L`` is the number of samples in the
        left child, and ``N_t_R`` is the number of samples in the right child.

        ``N``, ``N_t``, ``N_t_R`` and ``N_t_L`` all refer to the weighted sum,
        if ``sample_weight`` is passed.

    min_patch_dims : array-like, optional
        The minimum dimensions of a patch, by default 1 along all dimensions.

    max_patch_dims : array-like, optional
        The maximum dimensions of a patch, by default 1 along all dimensions.

    dim_contiguous : array-like of bool, optional
        Whether or not each patch is sampled contiguously along this dimension.

    data_dims : array-like, optional
        The presumed dimensions of the un-vectorized feature vector, by default
        will be a 1D vector with (1, n_features) shape.

    boundary : optional, str {'wrap'}
        The boundary condition to use when sampling patches, by default None.
        'wrap' corresponds to the boundary condition as is in numpy and scipy.

    feature_weight : array-like of shape (n_samples,n_features,), default=None
        Feature weights. If None, then features are equally weighted as is.
        If provided, then the feature weights are used to weight the
        patches that are generated. The feature weights are used
        as follows: for every patch that is sampled, the feature weights over
        the entire patch is summed and normalizes the patch.

    Attributes
    ----------
    feature_importances_ : ndarray of shape (n_features,)
        The impurity-based feature importances.
        The higher, the more important the feature.
        The importance of a feature is computed as the (normalized)
        total reduction of the criterion brought by that feature.  It is also
        known as the Gini importance [4]_.

        Warning: impurity-based feature importances can be misleading for
        high cardinality features (many unique values). See
        :func:`sklearn.inspection.permutation_importance` as an alternative.

    max_features_ : int
        The inferred value of max_features.

    n_features_in_ : int
        Number of features seen during :term:`fit`.

    feature_names_in_ : ndarray of shape (`n_features_in_`,)
        Names of features seen during :term:`fit`. Defined only when `X`
        has feature names that are all strings.

    n_outputs_ : int
        The number of outputs when ``fit`` is performed.

    tree_ : Tree instance
        The underlying Tree object. Please refer to
        ``help(sklearn.tree._tree.Tree)`` for
        attributes of Tree object.

    min_patch_dims_ : array-like
        The minimum dimensions of a patch.

    max_patch_dims_ : array-like
        The maximum dimensions of a patch.

    data_dims_ : array-like
        The presumed dimensions of the un-vectorized feature vector.

    Notes
    -----
    Patches are 2D masks that are applied onto the data matrix. Following sklearn
    API standards, ``X`` is always a ``(n_samples, n_features)`` array even if
    X is comprised of images, or multivariate-time series. The ``data_width`` and
    ``data_height`` parameters are used to inform the ``PatchObliqueDecisionTreeRegressor``
    of the original structure of the data. It is required that
    ``data_width * data_height = n_features``.

    When users pass in ``X`` to :meth:`fit`, tt is presumed that all vectorization operations
    are done C-contiguously (i.e. the last axis is contiguous).

    Note that for a patch height and width of size 1, the tree is exactly the same as the
    decision tree, albeit with less efficienc optimizations. Therefore, it is always
    recommended to set the range of patch heights and widths based on the structure of your
    expected input data.

    References
    ----------
    .. footbibliography::

    Examples
    --------
    >>> from sklearn.datasets import load_diabetes
    >>> from sklearn.model_selection import cross_val_score
    >>> X, y = load_diabetes(return_X_y=True)
    >>> from sktree.tree import PatchObliqueDecisionTreeRegressor as RGS
    >>> regressor = RGS(random_state=0)
    >>> cross_val_score(regressor, X, y, cv=10)
    ...                    # doctest: +SKIP
    ...
    array([-0.10163671, -0.78786738,  0.01490768,  0.32737289, -0.24816698,
            0.41881754,  0.0588273 , -1.48722913, -0.07927208, -0.15600762])
    """

    tree_type = "oblique"
    _parameter_constraints = {
        **DecisionTreeRegressor._parameter_constraints,
        "min_patch_dims": ["array-like", None],
        "max_patch_dims": ["array-like", None],
        "data_dims": ["array-like", None],
        "dim_contiguous": ["array-like", None],
        "boundary": [str, None],
        "feature_weight": ["array-like", None],
    }

    def __init__(
        self,
        *,
        criterion="squared_error",
        splitter="best",
        max_depth=None,
        min_samples_split=2,
        min_samples_leaf=1,
        min_weight_fraction_leaf=0.0,
        max_features=None,
        random_state=None,
        max_leaf_nodes=None,
        min_impurity_decrease=0.0,
        min_patch_dims=None,
        max_patch_dims=None,
        dim_contiguous=None,
        data_dims=None,
        boundary=None,
        feature_weight=None,
    ):
        super().__init__(
            criterion=criterion,
            splitter=splitter,
            max_depth=max_depth,
            min_samples_split=min_samples_split,
            min_samples_leaf=min_samples_leaf,
            min_weight_fraction_leaf=min_weight_fraction_leaf,
            max_features=max_features,
            max_leaf_nodes=max_leaf_nodes,
            random_state=random_state,
            min_impurity_decrease=min_impurity_decrease,
        )

        self.min_patch_dims = min_patch_dims
        self.max_patch_dims = max_patch_dims
        self.dim_contiguous = dim_contiguous
        self.data_dims = data_dims
        self.boundary = boundary
        self.feature_weight = feature_weight

    def _build_tree(
        self,
        X,
        y,
        sample_weight,
        missing_values_in_feature_mask,
        min_samples_leaf,
        min_weight_leaf,
        max_leaf_nodes,
        min_samples_split,
        max_depth,
        random_state,
    ):
        """Build the actual tree.

        Parameters
        ----------
        X : {array-like, sparse matrix} of shape (n_samples, n_features)
            The training input samples. Internally, it will be converted to
            ``dtype=np.float32`` and if a sparse matrix is provided
            to a sparse ``csc_matrix``.

        y : array-like of shape (n_samples,) or (n_samples, n_outputs)
            The target values (real numbers). Use ``dtype=np.float64`` and
            ``order='C'`` for maximum efficiency.

        sample_weight : array-like of shape (n_samples,), default=None
            Sample weights. If None, then samples are equally weighted. Splits
            that would create child nodes with net zero or negative weight are
            ignored while searching for a split in each node.

        min_samples_leaf : int or float
            The minimum number of samples required to be at a leaf node.

        min_weight_leaf : float, default=0.0
           The minimum weighted fraction of the sum total of weights.

        max_leaf_nodes : int, default=None
            Grow a tree with ``max_leaf_nodes`` in best-first fashion.

        min_samples_split : int or float, default=2
            The minimum number of samples required to split an internal node.

        max_depth : int, default=None
            The maximum depth of the tree. If None, then nodes are expanded until
            all leaves are pure or until all leaves contain less than
            min_samples_split samples.

        random_state : int, RandomState instance or None, default=None
            Controls the randomness of the estimator.
        """
        if self.feature_weight is not None:
            self.feature_weight = self._validate_data(
                self.feature_weight, ensure_2d=True, dtype=DTYPE
            )
            if self.feature_weight.shape != X.shape:
                raise ValueError(
                    f"feature_weight has shape {self.feature_weight.shape} but X has "
                    f"shape {X.shape}"
                )

        if self.data_dims is None:
            self.data_dims_ = np.array((1, X.shape[1]), dtype=np.intp)
        else:
            if np.prod(self.data_dims) != X.shape[1]:
                raise RuntimeError(f"Data dimensions {self.data_dims} do not match {X.shape[1]}.")
            self.data_dims_ = np.array(self.data_dims, dtype=np.intp)
        ndim = len(self.data_dims_)

        # validate contiguous parameter
        if self.dim_contiguous is None:
            self.dim_contiguous_ = np.ones((ndim,), dtype=np.bool_)
        else:
            if len(self.dim_contiguous) != ndim:
                raise ValueError(f"Contiguous dimensions should equal {ndim} dimensions.")
            self.dim_contiguous_ = np.array(self.dim_contiguous).astype(np.bool_)

        # validate data height/width
        if self.min_patch_dims is None:
            self.min_patch_dims_ = np.ones((ndim,), dtype=np.intp)
        else:
            self.min_patch_dims_ = np.array(self.min_patch_dims, dtype=np.intp)

        if self.max_patch_dims is None:
            self.max_patch_dims_ = np.ones((ndim,), dtype=np.intp)
            self.max_patch_dims_[-1] = X.shape[1]
        else:
            self.max_patch_dims_ = np.array(self.max_patch_dims)

        if len(self.min_patch_dims_) != ndim:
            raise ValueError(f"Minimum patch dimensions should equal {ndim} dimensions.")
        if len(self.max_patch_dims_) != ndim:
            raise ValueError(f"Maximum patch dimensions should equal {ndim} dimensions.")

        # validate patch parameters
        for idx in range(ndim):
            if self.min_patch_dims_[idx] > self.max_patch_dims_[idx]:
                raise RuntimeError(
                    f"The minimum patch width {self.min_patch_dims_[idx]} is "
                    f"greater than the maximum patch width {self.max_patch_dims_[idx]}"
                )
            if self.min_patch_dims_[idx] > self.data_dims_[idx]:
                raise RuntimeError(
                    f"The minimum patch width {self.min_patch_dims_[idx]} is "
                    f"greater than the data width {self.data_dims_[idx]}"
                )
            if self.max_patch_dims_[idx] > self.data_dims_[idx]:
                raise RuntimeError(
                    f"The maximum patch width {self.max_patch_dims_[idx]} is "
                    f"greater than the data width {self.data_dims_[idx]}"
                )

        monotonic_cst = None
        n_samples = X.shape[0]

        # Build tree
        criterion = self.criterion
        if not isinstance(criterion, BaseCriterion):
            criterion = CRITERIA_REG[self.criterion](self.n_outputs_, n_samples)
        else:
            # Make a deepcopy in case the criterion has mutable attributes that
            # might be shared and modified concurrently during parallel fitting
            criterion = copy.deepcopy(criterion)

        splitter = self.splitter
        if issparse(X):
            raise ValueError(
                "Sparse input is not supported for oblique trees. "
                "Please convert your data to a dense array."
            )
        else:
            PATCH_SPLITTERS = PATCH_DENSE_SPLITTERS

        if not isinstance(self.splitter, PatchSplitter):
            splitter = PATCH_SPLITTERS[self.splitter](
                criterion,
                self.max_features_,
                min_samples_leaf,
                min_weight_leaf,
                random_state,
                monotonic_cst,
                self.min_patch_dims_,
                self.max_patch_dims_,
                self.dim_contiguous_,
                self.data_dims_,
                self.boundary,
                self.feature_weight,
            )

        self.tree_ = ObliqueTree(
            self.n_features_in_,
            np.array([1] * self.n_outputs_, dtype=np.intp),
            self.n_outputs_,
        )

        # Use BestFirst if max_leaf_nodes given; use DepthFirst otherwise
        if max_leaf_nodes < 0:
            builder = DepthFirstTreeBuilder(
                splitter,
                min_samples_split,
                min_samples_leaf,
                min_weight_leaf,
                max_depth,
                self.min_impurity_decrease,
            )
        else:
            builder = BestFirstTreeBuilder(
                splitter,
                min_samples_split,
                min_samples_leaf,
                min_weight_leaf,
                max_depth,
                max_leaf_nodes,
                self.min_impurity_decrease,
            )

        builder.build(self.tree_, X, y, sample_weight, None)

    def _more_tags(self):
        # XXX: nans should be supportable in SPORF by just using RF-like splits on missing values
        # However, for MORF it is not supported
        allow_nan = False
        return {"multilabel": True, "allow_nan": allow_nan}


class ExtraObliqueDecisionTreeClassifier(SimMatrixMixin, DecisionTreeClassifier):
    """An extremely randomized tree classifier.

    Read more in the :ref:`User Guide <sklearn:tree>`. The implementation follows
    that of :footcite:`breiman2001random` and :footcite:`TomitaSPORF2020`.

    Extra-trees differ from classic decision trees in the way they are built.
    When looking for the best split to separate the samples of a node into two
    groups, random splits are drawn for each of the `max_features` randomly
    selected features and the best split among those is chosen. When
    `max_features` is set 1, this amounts to building a totally random
    decision tree.

    Warning: Extra-trees should only be used within ensemble methods.

    Parameters
    ----------
    criterion : {"gini", "entropy"}, default="gini"
        The function to measure the quality of a split. Supported criteria are
        "gini" for the Gini impurity and "entropy" for the information gain.

    splitter : {"best", "random"}, default="random"
        The strategy used to choose the split at each node. Supported
        strategies are "best" to choose the best split and "random" to choose
        the best random split.

    max_depth : int, default=None
        The maximum depth of the tree. If None, then nodes are expanded until
        all leaves are pure or until all leaves contain less than
        min_samples_split samples.

    min_samples_split : int or float, default=2
        The minimum number of samples required to split an internal node:

        - If int, then consider `min_samples_split` as the minimum number.
        - If float, then `min_samples_split` is a fraction and
          `ceil(min_samples_split * n_samples)` are the minimum
          number of samples for each split.

    min_samples_leaf : int or float, default=1
        The minimum number of samples required to be at a leaf node.
        A split point at any depth will only be considered if it leaves at
        least ``min_samples_leaf`` training samples in each of the left and
        right branches.  This may have the effect of smoothing the model,
        especially in regression.

        - If int, then consider `min_samples_leaf` as the minimum number.
        - If float, then `min_samples_leaf` is a fraction and
          `ceil(min_samples_leaf * n_samples)` are the minimum
          number of samples for each node.

    min_weight_fraction_leaf : float, default=0.0
        The minimum weighted fraction of the sum total of weights (of all
        the input samples) required to be at a leaf node. Samples have
        equal weight when sample_weight is not provided.

    max_features : int, float or {"auto", "sqrt", "log2"}, default=None
        The number of features to consider when looking for the best split:

            - If int, then consider `max_features` features at each split.
            - If float, then `max_features` is a fraction and
              `int(max_features * n_features)` features are considered at each
              split.
            - If "auto", then `max_features=sqrt(n_features)`.
            - If "sqrt", then `max_features=sqrt(n_features)`.
            - If "log2", then `max_features=log2(n_features)`.
            - If None, then `max_features=n_features`.

        Note: the search for a split does not stop until at least one
        valid partition of the node samples is found, even if it requires to
        effectively inspect more than ``max_features`` features.

        Note: Compared to axis-aligned Random Forests, one can set
        max_features to a number greater then ``n_features``.

    random_state : int, RandomState instance or None, default=None
        Controls the randomness of the estimator. The features are always
        randomly permuted at each split, even if ``splitter`` is set to
        ``"best"``. When ``max_features < n_features``, the algorithm will
        select ``max_features`` at random at each split before finding the best
        split among them. But the best found split may vary across different
        runs, even if ``max_features=n_features``. That is the case, if the
        improvement of the criterion is identical for several splits and one
        split has to be selected at random. To obtain a deterministic behaviour
        during fitting, ``random_state`` has to be fixed to an integer.
        See :term:`Glossary <random_state>` for details.

    max_leaf_nodes : int, default=None
        Grow a tree with ``max_leaf_nodes`` in best-first fashion.
        Best nodes are defined as relative reduction in impurity.
        If None then unlimited number of leaf nodes.

    min_impurity_decrease : float, default=0.0
        A node will be split if this split induces a decrease of the impurity
        greater than or equal to this value.

        The weighted impurity decrease equation is the following::

            N_t / N * (impurity - N_t_R / N_t * right_impurity
                                - N_t_L / N_t * left_impurity)

        where ``N`` is the total number of samples, ``N_t`` is the number of
        samples at the current node, ``N_t_L`` is the number of samples in the
        left child, and ``N_t_R`` is the number of samples in the right child.

        ``N``, ``N_t``, ``N_t_R`` and ``N_t_L`` all refer to the weighted sum,
        if ``sample_weight`` is passed.

    class_weight : dict, list of dict or "balanced", default=None
        Weights associated with classes in the form ``{class_label: weight}``.
        If None, all classes are supposed to have weight one. For
        multi-output problems, a list of dicts can be provided in the same
        order as the columns of y.

        Note that for multioutput (including multilabel) weights should be
        defined for each class of every column in its own dict. For example,
        for four-class multilabel classification weights should be
        [{0: 1, 1: 1}, {0: 1, 1: 5}, {0: 1, 1: 1}, {0: 1, 1: 1}] instead of
        [{1:1}, {2:5}, {3:1}, {4:1}].

        The "balanced" mode uses the values of y to automatically adjust
        weights inversely proportional to class frequencies in the input data
        as ``n_samples / (n_classes * np.bincount(y))``

        For multi-output, the weights of each column of y will be multiplied.

        Note that these weights will be multiplied with sample_weight (passed
        through the fit method) if sample_weight is specified.

    feature_combinations : float, default=None
        The number of features to combine on average at each split
        of the decision trees. If ``None``, then will default to the minimum of
        ``(1.5, n_features)``. This controls the number of non-zeros is the
        projection matrix. Setting the value to 1.0 is equivalent to a
        traditional decision-tree. ``feature_combinations * max_features``
        gives the number of expected non-zeros in the projection matrix of shape
        ``(max_features, n_features)``. Thus this value must always be less than
        ``n_features`` in order to be valid.

    Attributes
    ----------
    classes_ : ndarray of shape (n_classes,) or list of ndarray
        The classes labels (single output problem),
        or a list of arrays of class labels (multi-output problem).

    feature_importances_ : ndarray of shape (n_features,)
        The impurity-based feature importances.
        The higher, the more important the feature.
        The importance of a feature is computed as the (normalized)
        total reduction of the criterion brought by that feature.  It is also
        known as the Gini importance [4]_.

        Warning: impurity-based feature importances can be misleading for
        high cardinality features (many unique values). See
        :func:`sklearn.inspection.permutation_importance` as an alternative.

    max_features_ : int
        The inferred value of max_features.

    n_classes_ : int or list of int
        The number of classes (for single output problems),
        or a list containing the number of classes for each
        output (for multi-output problems).

    n_features_in_ : int
        Number of features seen during :term:`fit`.

    feature_names_in_ : ndarray of shape (`n_features_in_`,)
        Names of features seen during :term:`fit`. Defined only when `X`
        has feature names that are all strings.

    n_outputs_ : int
        The number of outputs when ``fit`` is performed.

    tree_ : Tree instance
        The underlying Tree object. Please refer to
        ``help(sklearn.tree._tree.Tree)`` for
        attributes of Tree object.

    feature_combinations_ : float
        The number of feature combinations on average taken to fit the tree.

    See Also
    --------
    sklearn.tree.ExtraTreeClassifier : An extremely randomized tree classifier.
    ObliqueDecisionTreeClassifier : An oblique decision tree classifier.

    Notes
    -----
    Compared to ``DecisionTreeClassifier``, oblique trees can sample
    more features than ``n_features``, where ``n_features`` is the number
    of columns in ``X``. This is controlled via the ``max_features``
    parameter. In fact, sampling more times results in better
    trees with the caveat that there is an increased computation. It is
    always recommended to sample more if one is willing to spend the
    computational resources.

    The default values for the parameters controlling the size of the trees
    (e.g. ``max_depth``, ``min_samples_leaf``, etc.) lead to fully grown and
    unpruned trees which can potentially be very large on some data sets. To
    reduce memory consumption, the complexity and size of the trees should be
    controlled by setting those parameter values.

    The :meth:`predict` method operates using the :func:`numpy.argmax`
    function on the outputs of :meth:`predict_proba`. This means that in
    case the highest predicted probabilities are tied, the classifier will
    predict the tied class with the lowest index in :term:`classes_`.

    References
    ----------

    .. [1] https://en.wikipedia.org/wiki/Decision_tree_learning

    .. [2] L. Breiman, J. Friedman, R. Olshen, and C. Stone, "Classification
        and Regression Trees", Wadsworth, Belmont, CA, 1984.

    .. [3] T. Hastie, R. Tibshirani and J. Friedman. "Elements of Statistical
        Learning", Springer, 2009.

    .. [4] L. Breiman, and A. Cutler, "Random Forests",
        https://www.stat.berkeley.edu/~breiman/RandomForests/cc_home.htm

    .. [5] P. Geurts, D. Ernst., and L. Wehenkel, "Extremely randomized trees",
        Machine Learning, 63(1), 3-42, 2006.

    Examples
    --------
    >>> from sklearn.datasets import load_iris
    >>> from sklearn.model_selection import cross_val_score
    >>> from sktree.tree import ExtraObliqueDecisionTreeClassifier
    >>> clf = ExtraObliqueDecisionTreeClassifier(random_state=0)
    >>> iris = load_iris()
    >>> cross_val_score(clf, iris.data, iris.target, cv=10)
    ...                             # doctest: +SKIP
    ...
    array([1.        , 0.86666667, 1.        , 0.93333333, 0.93333333,
        0.93333333, 0.73333333, 0.93333333, 1.        , 0.93333333])
    """

<<<<<<< HEAD
=======
    tree_type = "oblique"

>>>>>>> 92efdfd2
    _parameter_constraints = {
        **DecisionTreeClassifier._parameter_constraints,
        "feature_combinations": [
            Interval(Real, 1.0, None, closed="left"),
            None,
        ],
    }

    def __init__(
        self,
        *,
        criterion="gini",
        splitter="random",
        max_depth=None,
        min_samples_split=2,
        min_samples_leaf=1,
        min_weight_fraction_leaf=0.0,
        max_features="sqrt",
        random_state=None,
        max_leaf_nodes=None,
        min_impurity_decrease=0.0,
        class_weight=None,
        feature_combinations=None,
<<<<<<< HEAD
        random_over_feature_value_range=False,
=======
>>>>>>> 92efdfd2
    ):
        super().__init__(
            criterion=criterion,
            splitter=splitter,
            max_depth=max_depth,
            min_samples_split=min_samples_split,
            min_samples_leaf=min_samples_leaf,
            min_weight_fraction_leaf=min_weight_fraction_leaf,
            max_features=max_features,
            max_leaf_nodes=max_leaf_nodes,
            class_weight=class_weight,
            random_state=random_state,
            min_impurity_decrease=min_impurity_decrease,
        )

        self.feature_combinations = feature_combinations
<<<<<<< HEAD
        self.random_over_feature_value_range = random_over_feature_value_range
=======
>>>>>>> 92efdfd2

    def _build_tree(
        self,
        X,
        y,
        sample_weight,
<<<<<<< HEAD
        feature_has_missing,
=======
        missing_values_in_feature_mask,
>>>>>>> 92efdfd2
        min_samples_leaf,
        min_weight_leaf,
        max_leaf_nodes,
        min_samples_split,
        max_depth,
        random_state,
    ):
        """Build the actual tree.

        Parameters
        ----------
        X : {array-like, sparse matrix} of shape (n_samples, n_features)
            The training input samples. Internally, it will be converted to
            ``dtype=np.float32`` and if a sparse matrix is provided
            to a sparse ``csc_matrix``.

        y : array-like of shape (n_samples,) or (n_samples, n_outputs)
            The target values (class labels) as integers or strings.

        sample_weight : array-like of shape (n_samples,), default=None
            Sample weights. If None, then samples are equally weighted. Splits
            that would create child nodes with net zero or negative weight are
            ignored while searching for a split in each node. Splits are also
            ignored if they would result in any single class carrying a
            negative weight in either child node.

        min_samples_leaf : int or float
            The minimum number of samples required to be at a leaf node.

        min_weight_leaf : float, default=0.0
           The minimum weighted fraction of the sum total of weights.

        max_leaf_nodes : int, default=None
            Grow a tree with ``max_leaf_nodes`` in best-first fashion.

        min_samples_split : int or float, default=2
            The minimum number of samples required to split an internal node.

        max_depth : int, default=None
            The maximum depth of the tree. If None, then nodes are expanded until
            all leaves are pure or until all leaves contain less than
            min_samples_split samples.

        random_state : int, RandomState instance or None, default=None
            Controls the randomness of the estimator.
        """
<<<<<<< HEAD
=======
        monotonic_cst = None
>>>>>>> 92efdfd2
        _, n_features = X.shape

        if self.feature_combinations is None:
            self.feature_combinations_ = min(n_features, 1.5)
        elif self.feature_combinations > n_features:
            raise RuntimeError(
                f"Feature combinations {self.feature_combinations} should not be "
                f"greater than the possible number of features {n_features}"
            )
        else:
            self.feature_combinations_ = self.feature_combinations

        # Build tree
        criterion = self.criterion
        if not isinstance(criterion, BaseCriterion):
            criterion = CRITERIA_CLF[self.criterion](self.n_outputs_, self.n_classes_)
        else:
            # Make a deepcopy in case the criterion has mutable attributes that
            # might be shared and modified concurrently during parallel fitting
            criterion = copy.deepcopy(criterion)

        splitter = self.splitter
        if issparse(X):
            raise ValueError(
                "Sparse input is not supported for oblique trees. "
                "Please convert your data to a dense array."
            )
        else:
            OBLIQUE_SPLITTERS = OBLIQUE_DENSE_SPLITTERS

        if not isinstance(self.splitter, ObliqueSplitter):
            splitter = OBLIQUE_SPLITTERS[self.splitter](
                criterion,
                self.max_features_,
                min_samples_leaf,
                min_weight_leaf,
                random_state,
<<<<<<< HEAD
                self.feature_combinations_,
                self.random_over_feature_value_range,
=======
                monotonic_cst,
                self.feature_combinations_,
>>>>>>> 92efdfd2
            )

        self.tree_ = ObliqueTree(self.n_features_in_, self.n_classes_, self.n_outputs_)

        # Use BestFirst if max_leaf_nodes given; use DepthFirst otherwise
        if max_leaf_nodes < 0:
<<<<<<< HEAD
            builder = DepthFirstTreeBuilder(
=======
            self.builder_ = DepthFirstTreeBuilder(
>>>>>>> 92efdfd2
                splitter,
                min_samples_split,
                min_samples_leaf,
                min_weight_leaf,
                max_depth,
                self.min_impurity_decrease,
            )
        else:
<<<<<<< HEAD
            builder = BestFirstTreeBuilder(
=======
            self.builder_ = BestFirstTreeBuilder(
>>>>>>> 92efdfd2
                splitter,
                min_samples_split,
                min_samples_leaf,
                min_weight_leaf,
                max_depth,
                max_leaf_nodes,
                self.min_impurity_decrease,
            )

<<<<<<< HEAD
        builder.build(self.tree_, X, y, sample_weight)
=======
        self.builder_.build(self.tree_, X, y, sample_weight, None)
>>>>>>> 92efdfd2

        if self.n_outputs_ == 1:
            self.n_classes_ = self.n_classes_[0]
            self.classes_ = self.classes_[0]


class ExtraObliqueDecisionTreeRegressor(SimMatrixMixin, DecisionTreeRegressor):
    """An oblique decision tree Regressor.

    Read more in the :ref:`User Guide <sklearn:tree>`. The implementation follows
    that of :footcite:`breiman2001random` and :footcite:`TomitaSPORF2020`.

    Extra-trees differ from classic decision trees in the way they are built.
    When looking for the best split to separate the samples of a node into two
    groups, random splits are drawn for each of the `max_features` randomly
    selected features and the best split among those is chosen. When
    `max_features` is set 1, this amounts to building a totally random
    decision tree.

    Warning: Extra-trees should only be used within ensemble methods.

    Parameters
    ----------
    criterion : {"squared_error", "friedman_mse", "absolute_error", \
            "poisson"}, default="squared_error"
        The function to measure the quality of a split. Supported criteria
        are "squared_error" for the mean squared error, which is equal to
        variance reduction as feature selection criterion and minimizes the L2
        loss using the mean of each terminal node, "friedman_mse", which uses
        mean squared error with Friedman's improvement score for potential
        splits, "absolute_error" for the mean absolute error, which minimizes
        the L1 loss using the median of each terminal node, and "poisson" which
        uses reduction in Poisson deviance to find splits.

    splitter : {"best", "random"}, default="random"
        The strategy used to choose the split at each node. Supported
        strategies are "best" to choose the best split and "random" to choose
        the best random split.

    max_depth : int, default=None
        The maximum depth of the tree. If None, then nodes are expanded until
        all leaves are pure or until all leaves contain less than
        min_samples_split samples.

    min_samples_split : int or float, default=2
        The minimum number of samples required to split an internal node:

        - If int, then consider `min_samples_split` as the minimum number.
        - If float, then `min_samples_split` is a fraction and
          `ceil(min_samples_split * n_samples)` are the minimum
          number of samples for each split.

    min_samples_leaf : int or float, default=1
        The minimum number of samples required to be at a leaf node.
        A split point at any depth will only be considered if it leaves at
        least ``min_samples_leaf`` training samples in each of the left and
        right branches.  This may have the effect of smoothing the model,
        especially in regression.

        - If int, then consider `min_samples_leaf` as the minimum number.
        - If float, then `min_samples_leaf` is a fraction and
          `ceil(min_samples_leaf * n_samples)` are the minimum
          number of samples for each node.

    min_weight_fraction_leaf : float, default=0.0
        The minimum weighted fraction of the sum total of weights (of all
        the input samples) required to be at a leaf node. Samples have
        equal weight when sample_weight is not provided.

    max_features : int, float or {"auto", "sqrt", "log2"}, default=None
        The number of features to consider when looking for the best split:

            - If int, then consider `max_features` features at each split.
            - If float, then `max_features` is a fraction and
              `int(max_features * n_features)` features are considered at each
              split.
            - If "auto", then `max_features=sqrt(n_features)`.
            - If "sqrt", then `max_features=sqrt(n_features)`.
            - If "log2", then `max_features=log2(n_features)`.
            - If None, then `max_features=n_features`.

        Note: the search for a split does not stop until at least one
        valid partition of the node samples is found, even if it requires to
        effectively inspect more than ``max_features`` features.
        Note: Compared to axis-aligned Random Forests, one can set
        max_features to a number greater then ``n_features``.

    random_state : int, RandomState instance or None, default=None
        Controls the randomness of the estimator. The features are always
        randomly permuted at each split, even if ``splitter`` is set to
        ``"best"``. When ``max_features < n_features``, the algorithm will
        select ``max_features`` at random at each split before finding the best
        split among them. But the best found split may vary across different
        runs, even if ``max_features=n_features``. That is the case, if the
        improvement of the criterion is identical for several splits and one
        split has to be selected at random. To obtain a deterministic behaviour
        during fitting, ``random_state`` has to be fixed to an integer.
        See :term:`Glossary <random_state>` for details.

    max_leaf_nodes : int, default=None
        Grow a tree with ``max_leaf_nodes`` in best-first fashion.
        Best nodes are defined as relative reduction in impurity.
        If None then unlimited number of leaf nodes.

    min_impurity_decrease : float, default=0.0
        A node will be split if this split induces a decrease of the impurity
        greater than or equal to this value.
        The weighted impurity decrease equation is the following::

            N_t / N * (impurity - N_t_R / N_t * right_impurity
                                - N_t_L / N_t * left_impurity)

        where ``N`` is the total number of samples, ``N_t`` is the number of
        samples at the current node, ``N_t_L`` is the number of samples in the
        left child, and ``N_t_R`` is the number of samples in the right child.

        ``N``, ``N_t``, ``N_t_R`` and ``N_t_L`` all refer to the weighted sum,
        if ``sample_weight`` is passed.

    feature_combinations : float, default=None
        The number of features to combine on average at each split
        of the decision trees. If ``None``, then will default to the minimum of
        ``(1.5, n_features)``. This controls the number of non-zeros is the
        projection matrix. Setting the value to 1.0 is equivalent to a
        traditional decision-tree. ``feature_combinations * max_features``
        gives the number of expected non-zeros in the projection matrix of shape
        ``(max_features, n_features)``. Thus this value must always be less than
        ``n_features`` in order to be valid.

    Attributes
    ----------
    feature_importances_ : ndarray of shape (n_features,)
        The impurity-based feature importances.
        The higher, the more important the feature.
        The importance of a feature is computed as the (normalized)
        total reduction of the criterion brought by that feature.  It is also
        known as the Gini importance [4]_.

        Warning: impurity-based feature importances can be misleading for
        high cardinality features (many unique values). See
        :func:`sklearn.inspection.permutation_importance` as an alternative.

    max_features_ : int
        The inferred value of max_features.

    n_features_in_ : int
        Number of features seen during :term:`fit`.

    feature_names_in_ : ndarray of shape (`n_features_in_`,)
        Names of features seen during :term:`fit`. Defined only when `X`
        has feature names that are all strings.

    n_outputs_ : int
        The number of outputs when ``fit`` is performed.

    tree_ : Tree instance
        The underlying Tree object. Please refer to
        ``help(sklearn.tree._tree.Tree)`` for
        attributes of Tree object.

    feature_combinations_ : float
        The number of feature combinations on average taken to fit the tree.

    See Also
    --------
    sklearn.tree.DecisionTreeRegressor : An axis-aligned decision tree regressor.
    ObliqueDecisionTreeClassifier : An oblique decision tree classifier.

    Notes
    -----
    Compared to ``DecisionTreeClassifier``, oblique trees can sample
    more features than ``n_features``, where ``n_features`` is the number
    of columns in ``X``. This is controlled via the ``max_features``
    parameter. In fact, sampling more times results in better
    trees with the caveat that there is an increased computation. It is
    always recommended to sample more if one is willing to spend the
    computational resources.

    The default values for the parameters controlling the size of the trees
    (e.g. ``max_depth``, ``min_samples_leaf``, etc.) lead to fully grown and
    unpruned trees which can potentially be very large on some data sets. To
    reduce memory consumption, the complexity and size of the trees should be
    controlled by setting those parameter values.

    References
    ----------
    .. [1] https://en.wikipedia.org/wiki/Decision_tree_learning

    .. [2] L. Breiman, J. Friedman, R. Olshen, and C. Stone, "Classification
        and Regression Trees", Wadsworth, Belmont, CA, 1984.

    .. [3] T. Hastie, R. Tibshirani and J. Friedman. "Elements of Statistical
        Learning", Springer, 2009.

    .. [4] L. Breiman, and A. Cutler, "Random Forests",
        https://www.stat.berkeley.edu/~breiman/RandomForests/cc_home.htm

    .. [5] P. Geurts, D. Ernst., and L. Wehenkel, "Extremely randomized trees",
        Machine Learning, 63(1), 3-42, 2006.

    Examples
    --------
    >>> from sklearn.datasets import load_diabetes
    >>> from sklearn.model_selection import cross_val_score
    >>> from sklearn.tree import ExtraObliqueDecisionTreeRegressor
    >>> X, y = load_diabetes(return_X_y=True)
    >>> regressor = ExtraObliqueDecisionTreeRegressor(random_state=0)
    >>> cross_val_score(regressor, X, y, cv=10)
    ...                    # doctest: +SKIP
    ...
    array([-0.80702956, -0.75142186, -0.34267428, -0.14912789, -0.36166187,
        -0.26552594, -0.00642017, -0.07108117, -0.40726765, -0.40315294])
    """

    _parameter_constraints = {
        **DecisionTreeRegressor._parameter_constraints,
        "feature_combinations": [
            Interval(Real, 1.0, None, closed="left"),
            None,
        ],
    }

    def __init__(
        self,
        *,
        criterion="squared_error",
        splitter="random",
        max_depth=None,
        min_samples_split=2,
        min_samples_leaf=1,
        min_weight_fraction_leaf=0.0,
        max_features=None,
        random_state=None,
        max_leaf_nodes=None,
        min_impurity_decrease=0.0,
        feature_combinations=None,
    ):
        super().__init__(
            criterion=criterion,
            splitter=splitter,
            max_depth=max_depth,
            min_samples_split=min_samples_split,
            min_samples_leaf=min_samples_leaf,
            min_weight_fraction_leaf=min_weight_fraction_leaf,
            max_features=max_features,
            max_leaf_nodes=max_leaf_nodes,
            random_state=random_state,
            min_impurity_decrease=min_impurity_decrease,
        )

        self.feature_combinations = feature_combinations

    def _build_tree(
        self,
        X,
        y,
        sample_weight,
        feature_has_missing,
        min_samples_leaf,
        min_weight_leaf,
        max_leaf_nodes,
        min_samples_split,
        max_depth,
        random_state,
    ):
        """Build the actual tree.

        Parameters
        ----------
        X : {array-like, sparse matrix} of shape (n_samples, n_features)
            The training input samples. Internally, it will be converted to
            ``dtype=np.float32`` and if a sparse matrix is provided
            to a sparse ``csc_matrix``.

        y : array-like of shape (n_samples,) or (n_samples, n_outputs)
            The target values (real numbers). Use ``dtype=np.float64`` and
            ``order='C'`` for maximum efficiency.

        sample_weight : array-like of shape (n_samples,), default=None
            Sample weights. If None, then samples are equally weighted. Splits
            that would create child nodes with net zero or negative weight are
            ignored while searching for a split in each node.

        min_samples_leaf : int or float
            The minimum number of samples required to be at a leaf node.

        min_weight_leaf : float, default=0.0
           The minimum weighted fraction of the sum total of weights.

        max_leaf_nodes : int, default=None
            Grow a tree with ``max_leaf_nodes`` in best-first fashion.

        min_samples_split : int or float, default=2
            The minimum number of samples required to split an internal node.

        max_depth : int, default=None
            The maximum depth of the tree. If None, then nodes are expanded until
            all leaves are pure or until all leaves contain less than
            min_samples_split samples.

        random_state : int, RandomState instance or None, default=None
            Controls the randomness of the estimator.
        """
<<<<<<< HEAD
=======
        monotonic_cst = None
>>>>>>> 92efdfd2
        n_samples, n_features = X.shape

        if self.feature_combinations is None:
            self.feature_combinations_ = min(n_features, 1.5)
        elif self.feature_combinations > n_features:
            raise RuntimeError(
                f"Feature combinations {self.feature_combinations} should not be "
                f"greater than the possible number of features {n_features}"
            )
        else:
            self.feature_combinations_ = self.feature_combinations

        # Build tree
        criterion = self.criterion
        if not isinstance(criterion, BaseCriterion):
            criterion = CRITERIA_REG[self.criterion](self.n_outputs_, n_samples)
        else:
            # Make a deepcopy in case the criterion has mutable attributes that
            # might be shared and modified concurrently during parallel fitting
            criterion = copy.deepcopy(criterion)

        splitter = self.splitter
        if issparse(X):
            raise ValueError(
                "Sparse input is not supported for oblique trees. "
                "Please convert your data to a dense array."
            )
        else:
            OBLIQUE_SPLITTERS = OBLIQUE_DENSE_SPLITTERS

        if not isinstance(self.splitter, ObliqueSplitter):
            splitter = OBLIQUE_SPLITTERS[self.splitter](
                criterion,
                self.max_features_,
                min_samples_leaf,
                min_weight_leaf,
                random_state,
<<<<<<< HEAD
=======
                monotonic_cst,
>>>>>>> 92efdfd2
                self.feature_combinations_,
            )

        self.tree_ = ObliqueTree(
            self.n_features_in_,
            np.array([1] * self.n_outputs_, dtype=np.intp),
            self.n_outputs_,
        )

        # Use BestFirst if max_leaf_nodes given; use DepthFirst otherwise
        if max_leaf_nodes < 0:
            builder = DepthFirstTreeBuilder(
                splitter,
                min_samples_split,
                min_samples_leaf,
                min_weight_leaf,
                max_depth,
                self.min_impurity_decrease,
            )
        else:
            builder = BestFirstTreeBuilder(
                splitter,
                min_samples_split,
                min_samples_leaf,
                min_weight_leaf,
                max_depth,
                max_leaf_nodes,
                self.min_impurity_decrease,
            )

        builder.build(self.tree_, X, y, sample_weight)<|MERGE_RESOLUTION|>--- conflicted
+++ resolved
@@ -2435,11 +2435,8 @@
         0.93333333, 0.73333333, 0.93333333, 1.        , 0.93333333])
     """
 
-<<<<<<< HEAD
-=======
     tree_type = "oblique"
 
->>>>>>> 92efdfd2
     _parameter_constraints = {
         **DecisionTreeClassifier._parameter_constraints,
         "feature_combinations": [
@@ -2463,10 +2460,6 @@
         min_impurity_decrease=0.0,
         class_weight=None,
         feature_combinations=None,
-<<<<<<< HEAD
-        random_over_feature_value_range=False,
-=======
->>>>>>> 92efdfd2
     ):
         super().__init__(
             criterion=criterion,
@@ -2483,21 +2476,13 @@
         )
 
         self.feature_combinations = feature_combinations
-<<<<<<< HEAD
-        self.random_over_feature_value_range = random_over_feature_value_range
-=======
->>>>>>> 92efdfd2
 
     def _build_tree(
         self,
         X,
         y,
         sample_weight,
-<<<<<<< HEAD
-        feature_has_missing,
-=======
         missing_values_in_feature_mask,
->>>>>>> 92efdfd2
         min_samples_leaf,
         min_weight_leaf,
         max_leaf_nodes,
@@ -2544,10 +2529,7 @@
         random_state : int, RandomState instance or None, default=None
             Controls the randomness of the estimator.
         """
-<<<<<<< HEAD
-=======
         monotonic_cst = None
->>>>>>> 92efdfd2
         _, n_features = X.shape
 
         if self.feature_combinations is None:
@@ -2585,24 +2567,15 @@
                 min_samples_leaf,
                 min_weight_leaf,
                 random_state,
-<<<<<<< HEAD
-                self.feature_combinations_,
-                self.random_over_feature_value_range,
-=======
                 monotonic_cst,
                 self.feature_combinations_,
->>>>>>> 92efdfd2
             )
 
         self.tree_ = ObliqueTree(self.n_features_in_, self.n_classes_, self.n_outputs_)
 
         # Use BestFirst if max_leaf_nodes given; use DepthFirst otherwise
         if max_leaf_nodes < 0:
-<<<<<<< HEAD
-            builder = DepthFirstTreeBuilder(
-=======
             self.builder_ = DepthFirstTreeBuilder(
->>>>>>> 92efdfd2
                 splitter,
                 min_samples_split,
                 min_samples_leaf,
@@ -2611,11 +2584,7 @@
                 self.min_impurity_decrease,
             )
         else:
-<<<<<<< HEAD
-            builder = BestFirstTreeBuilder(
-=======
             self.builder_ = BestFirstTreeBuilder(
->>>>>>> 92efdfd2
                 splitter,
                 min_samples_split,
                 min_samples_leaf,
@@ -2625,11 +2594,7 @@
                 self.min_impurity_decrease,
             )
 
-<<<<<<< HEAD
-        builder.build(self.tree_, X, y, sample_weight)
-=======
         self.builder_.build(self.tree_, X, y, sample_weight, None)
->>>>>>> 92efdfd2
 
         if self.n_outputs_ == 1:
             self.n_classes_ = self.n_classes_[0]
@@ -2933,10 +2898,7 @@
         random_state : int, RandomState instance or None, default=None
             Controls the randomness of the estimator.
         """
-<<<<<<< HEAD
-=======
         monotonic_cst = None
->>>>>>> 92efdfd2
         n_samples, n_features = X.shape
 
         if self.feature_combinations is None:
@@ -2974,10 +2936,7 @@
                 min_samples_leaf,
                 min_weight_leaf,
                 random_state,
-<<<<<<< HEAD
-=======
                 monotonic_cst,
->>>>>>> 92efdfd2
                 self.feature_combinations_,
             )
 
